from typing import TYPE_CHECKING, Type

from django.db import models
from django.db.models import Q

if TYPE_CHECKING:
    from canvas_sdk.value_set.value_set import ValueSet


class CommittableModelManager(models.Manager):
    def get_queryset(self) -> "models.QuerySet":
        # TODO: Should we just filter these out at the view level?
        return super().get_queryset().filter(deleted=False)

    def committed(self) -> "models.QuerySet":
        # The committer_id IS set, and the entered_in_error_id IS NOT set
        return self.filter(committer_id__isnull=False, entered_in_error_id__isnull=True)

<<<<<<< HEAD
    def for_patient(self, patient_id: str) -> "models.QuerySet":
        return self.filter(patient__id=patient_id)
=======
    def for_patient_id(self, patient_id: str) -> "models.QuerySet":
        return self.filter(patient__id=patient_id)


class ValueSetLookupQuerySet(models.QuerySet):
    def find(self, value_set: Type["ValueSet"]) -> models.QuerySet:
        """
        Filters conditions, medications, etc. to those found in the inherited ValueSet class that is passed.

        For example:

        from canvas_sdk.v1.data.condition import Condition
        from canvas_sdk.value_set.v2022.condition import MorbidObesity
        morbid_obesity_conditions = Condition.objects.find(MorbidObesity)

        This method can also be chained like so:

        Condition.objects.find(MorbidObesity).find(AnaphylacticReactionToCommonBakersYeast)
        """
        values_dict = value_set.values
        uri_codes = [
            (i[1], values_dict[i[0]])
            for i in value_set.CODE_SYSTEM_MAPPING.items()
            if i[0] in values_dict
        ]
        q_filter = Q()
        for system, codes in uri_codes:
            q_filter |= Q(codings__system=system, codings__code__in=codes)
        return self.filter(q_filter).distinct()
>>>>>>> 5a9d7913
<|MERGE_RESOLUTION|>--- conflicted
+++ resolved
@@ -16,11 +16,7 @@
         # The committer_id IS set, and the entered_in_error_id IS NOT set
         return self.filter(committer_id__isnull=False, entered_in_error_id__isnull=True)
 
-<<<<<<< HEAD
     def for_patient(self, patient_id: str) -> "models.QuerySet":
-        return self.filter(patient__id=patient_id)
-=======
-    def for_patient_id(self, patient_id: str) -> "models.QuerySet":
         return self.filter(patient__id=patient_id)
 
 
@@ -48,5 +44,4 @@
         q_filter = Q()
         for system, codes in uri_codes:
             q_filter |= Q(codings__system=system, codings__code__in=codes)
-        return self.filter(q_filter).distinct()
->>>>>>> 5a9d7913
+        return self.filter(q_filter).distinct()