from django.db import models
from django.db.models import TextChoices

from canvas_sdk.v1.data.base import (
    CommittableModelManager,
    CommittableQuerySet,
    ValueSetLookupQuerySet,
)
from canvas_sdk.v1.data.patient import Patient
from canvas_sdk.v1.data.user import CanvasUser


<<<<<<< HEAD
class ClinicalStatus(models.TextChoices):
    """ClinicalStatus."""
=======
class ClinicalStatus(TextChoices):
    """Condition clinical status."""
>>>>>>> bc02e8d2

    ACTIVE = "active", "active"
    RELAPSE = "relapse", "relapse"
    REMISSION = "remission", "remission"
    RESOLVED = "resolved", "resolved"
    INVESTIGATIVE = "investigative", "investigative"


class ConditionQuerySet(ValueSetLookupQuerySet):
    """ConditionQuerySet."""

    pass


class Condition(models.Model):
    """Condition."""

    class Meta:
        managed = False
        app_label = "canvas_sdk"
        db_table = "canvas_sdk_data_api_condition_001"

    objects = ConditionQuerySet.as_manager()

    id = models.UUIDField()
    dbid = models.BigIntegerField(primary_key=True)
<<<<<<< HEAD
=======
    onset_date = models.DateField()
    resolution_date = models.DateField()
    clinical_status = models.CharField(choices=ClinicalStatus.choices)
>>>>>>> bc02e8d2
    deleted = models.BooleanField()
    entered_in_error = models.ForeignKey(CanvasUser, on_delete=models.DO_NOTHING)
    committer = models.ForeignKey(CanvasUser, on_delete=models.DO_NOTHING)
    patient = models.ForeignKey(Patient, on_delete=models.DO_NOTHING, related_name="conditions")
    onset_date = models.DateField()
    resolution_date = models.DateField()
    clinical_status = models.CharField(choices=ClinicalStatus.choices)


class ConditionCoding(models.Model):
    """ConditionCoding."""

    class Meta:
        managed = False
        app_label = "canvas_sdk"
        db_table = "canvas_sdk_data_api_conditioncoding_001"

    dbid = models.BigIntegerField(primary_key=True)
    system = models.CharField()
    version = models.CharField()
    code = models.CharField()
    display = models.CharField()
    user_selected = models.BooleanField()
    condition = models.ForeignKey(Condition, on_delete=models.DO_NOTHING, related_name="codings")<|MERGE_RESOLUTION|>--- conflicted
+++ resolved
@@ -10,13 +10,8 @@
 from canvas_sdk.v1.data.user import CanvasUser
 
 
-<<<<<<< HEAD
-class ClinicalStatus(models.TextChoices):
-    """ClinicalStatus."""
-=======
 class ClinicalStatus(TextChoices):
     """Condition clinical status."""
->>>>>>> bc02e8d2
 
     ACTIVE = "active", "active"
     RELAPSE = "relapse", "relapse"
@@ -43,12 +38,6 @@
 
     id = models.UUIDField()
     dbid = models.BigIntegerField(primary_key=True)
-<<<<<<< HEAD
-=======
-    onset_date = models.DateField()
-    resolution_date = models.DateField()
-    clinical_status = models.CharField(choices=ClinicalStatus.choices)
->>>>>>> bc02e8d2
     deleted = models.BooleanField()
     entered_in_error = models.ForeignKey(CanvasUser, on_delete=models.DO_NOTHING)
     committer = models.ForeignKey(CanvasUser, on_delete=models.DO_NOTHING)
