--- conflicted
+++ resolved
@@ -92,14 +92,8 @@
     class Meta:
         db_table = "canvas_sdk_data_api_referralreportcoding_001"
 
-<<<<<<< HEAD
-    referral_report = models.ForeignKey(
-        ReferralReport, on_delete=models.DO_NOTHING, related_name="codings", null=True
-    )
-=======
     report = models.ForeignKey(ReferralReport, on_delete=models.CASCADE, related_name="codings")
     value = models.CharField(max_length=1000)
->>>>>>> 006d2883
 
 
 __exports__ = ("Referral", "ReferralReport", "ReferralReportCoding")