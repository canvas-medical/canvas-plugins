--- conflicted
+++ resolved
@@ -99,15 +99,9 @@
         return self.filter(q_filter).distinct()
 
 
-<<<<<<< HEAD
-class ReferralReportManager(models.Manager):
-    """Custom manager for ReferralReport that doesn't filter by deleted field."""
-
-=======
 class BaseReferralReportManager(models.Manager):
     """Base manager for ReferralReport that doesn't filter by deleted field."""
     
->>>>>>> e68e0421
     def get_queryset(self):
         """Return queryset without filtering by deleted (ReferralReport uses junked instead)."""
         return ReferralReportQuerySet(self.model, using=self._db)
