--- conflicted
+++ resolved
@@ -79,13 +79,10 @@
         db_table = "canvas_sdk_data_api_tasklabel_001"
 
     tasks = models.ManyToManyField(Task, related_name="labels", through="TaskTaskLabel")  # type: ignore[var-annotated]
-<<<<<<< HEAD
     claims = models.ManyToManyField("v1.Claim", related_name="labels", through="v1.ClaimLabel")
-=======
     appointments = models.ManyToManyField(
         "v1.Appointment", related_name="labels", through="v1.AppointmentLabel"
     )
->>>>>>> f032a966
     position = models.IntegerField()
     color = models.CharField(choices=ColorEnum.choices, max_length=50, blank=True, default="")
     task_association = ArrayField(
