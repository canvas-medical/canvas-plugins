from typing import Self

from django.db import models


class Patient(models.Model):
    """A class representing a patient."""

    class Meta:
        managed = False
        app_label = "canvas_sdk"
        db_table = "canvas_sdk_data_api_patient_001"

    id = models.CharField(max_length=32, db_column="key")
    dbid = models.BigIntegerField(db_column="dbid", primary_key=True)
    first_name = models.CharField()
    last_name = models.CharField()
    birth_date = models.DateField()
    sex_at_birth = models.CharField()
    created = models.DateTimeField()
    modified = models.DateTimeField()
    prefix = models.CharField()
    suffix = models.CharField()
    middle_name = models.CharField()
    maiden_name = models.CharField()
    nickname = models.CharField()
    sexual_orientation_term = models.CharField()
    sexual_orientation_code = models.CharField()
    gender_identity_term = models.CharField()
    gender_identity_code = models.CharField()
    preferred_pronouns = models.CharField()
    last_known_timezone = models.CharField()
    mrn = models.CharField()
    active = models.BooleanField()
    deceased = models.BooleanField()
    deceased_datetime = models.DateTimeField()
    deceased_cause = models.TextField()
    deceased_comment = models.TextField()
    other_gender_description = models.CharField()
    social_security_number = models.CharField()
    administrative_note = models.TextField()
    clinical_note = models.TextField()
    mothers_maiden_name = models.CharField()
    multiple_birth_indicator = models.BooleanField()
    birth_order = models.BigIntegerField()
    default_location_id = models.BigIntegerField()
    default_provider_id = models.BigIntegerField()

    @classmethod
    def find(cls, id: str) -> Self:
        """Find a patient by id."""
<<<<<<< HEAD
        return cls.objects.get(id=id)

    def __str__(self) -> str:
        return f"{self.first_name} {self.last_name}"
=======
        return cls._default_manager.get(id=id)
>>>>>>> 84c63e2c
<|MERGE_RESOLUTION|>--- conflicted
+++ resolved
@@ -49,11 +49,7 @@
     @classmethod
     def find(cls, id: str) -> Self:
         """Find a patient by id."""
-<<<<<<< HEAD
-        return cls.objects.get(id=id)
+        return cls._default_manager.get(id=id)
 
     def __str__(self) -> str:
-        return f"{self.first_name} {self.last_name}"
-=======
-        return cls._default_manager.get(id=id)
->>>>>>> 84c63e2c
+        return f"{self.first_name} {self.last_name}"