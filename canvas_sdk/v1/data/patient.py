--- conflicted
+++ resolved
@@ -1,10 +1,7 @@
 from typing import TYPE_CHECKING, Self
 
-<<<<<<< HEAD
 from django.contrib.postgres.fields import ArrayField
-=======
 import arrow
->>>>>>> bc02e8d2
 from django.db import models
 from django.db.models import TextChoices
 
