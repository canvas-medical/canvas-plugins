--- conflicted
+++ resolved
@@ -39,12 +39,7 @@
         return {
             "goal_statement": self.goal_statement,
             "start_date": (self.start_date.isoformat() if self.start_date else None),
-<<<<<<< HEAD
-            "due_date": (self.due_date.isoformat() if self.due_date else None),
-            "today_assessment": self.today_assessment,
-=======
-            "due_date": (self.start_date.isoformat() if self.start_date else None),
->>>>>>> 0ad960e4
+            "due_date": (self.due_date.isoformat() if self.start_date else None),
             "achievement_status": (
                 self.achievement_status.value if self.achievement_status else None
             ),
