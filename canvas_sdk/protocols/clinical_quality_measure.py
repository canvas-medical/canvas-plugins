from typing import Any, cast

import arrow
<<<<<<< HEAD

=======
from django.db.models import Model

from canvas_sdk.events import EventType
>>>>>>> bc02e8d2
from canvas_sdk.protocols.base import BaseProtocol
from canvas_sdk.protocols.timeframe import Timeframe
from canvas_sdk.v1.data.condition import Condition
from canvas_sdk.v1.data.medication import Medication


class ClinicalQualityMeasure(BaseProtocol):
    """
    The class that ClinicalQualityMeasure protocols inherit from.
    """

    class Meta:
        title: str = ""
        identifiers: list[str] = []
        description: str = ""
        information: str = ""
        references: list[str] = []
        source_attributes: dict[str, str]
        types: list[str] = []
        authors: list[str] = []
        show_in_chart: bool = True
        show_in_population: bool = True
        can_be_snoozed: bool = True
        is_abstract: bool = False
        is_predictive: bool = False

<<<<<<< HEAD
    def __init__(self, *args: Any, **kwargs: Any) -> None:
        self.now = arrow.utcnow()  # TODO now should be local time
=======
    def __init__(self, *args: Any, **kwargs: Any):
        self._patient_id: str | None = None
        self.now = arrow.utcnow()
>>>>>>> bc02e8d2
        super().__init__(*args, **kwargs)

    @classmethod
    def _meta(cls) -> dict[str, Any]:
        """
        Meta properties of the protocol in dictionary form.
        """
        base_meta = {
            k: v for k, v in ClinicalQualityMeasure.Meta.__dict__.items() if not k.startswith("__")
        }
        class_meta = {k: v for k, v in cls.Meta.__dict__.items() if not k.startswith("__")}

        return base_meta | class_meta

    @classmethod
    def protocol_key(cls) -> str:
        """
        External key used to identify the protocol.
        """
        return cls.__name__

    @property
    def timeframe(self) -> Timeframe:
        """The default Timeframe (self.timeframe) for all protocols.
        This defaults to have a start of 1 year ago and an end time of the current time.
        Plugin authors can override this if a different timeframe is desired.
        """
        end = self.now
        return Timeframe(start=end.shift(years=-1), end=end)

    # TODO: This approach should be considered against the alternative of just including the patient
    #  ID in the event context, given that so many events will be patient-centric.
    def patient_id_from_target(self) -> str:
        """
        Get and return the patient ID from an event target.

        This method will attempt to obtain the patient ID from the event target for supported event
        types. It stores the patient ID on a member variable so that it can be referenced without
        incurring more SQL queries.
        """

        def patient_id(model: type[Model]) -> str:
            return cast(
                str,
                model._default_manager.select_related("patient")
                .values_list("patient__id")
                .get(id=self.event.target)[0],
            )

        if not self._patient_id:
            # TODO: Add cases for ProtocolOverride
            match self.event.type:
                case EventType.CONDITION_CREATED | EventType.CONDITION_UPDATED:
                    self._patient_id = patient_id(Condition)
                case (
                    EventType.MEDICATION_LIST_ITEM_CREATED | EventType.MEDICATION_LIST_ITEM_UPDATED
                ):
                    self._patient_id = patient_id(Medication)
                case _:
                    raise AssertionError(
                        f"Event type {self.event.type} not supported by 'patient_id_from_event'"
                    )

        return self._patient_id<|MERGE_RESOLUTION|>--- conflicted
+++ resolved
@@ -1,13 +1,9 @@
 from typing import Any, cast
 
 import arrow
-<<<<<<< HEAD
-
-=======
 from django.db.models import Model
 
 from canvas_sdk.events import EventType
->>>>>>> bc02e8d2
 from canvas_sdk.protocols.base import BaseProtocol
 from canvas_sdk.protocols.timeframe import Timeframe
 from canvas_sdk.v1.data.condition import Condition
@@ -34,14 +30,9 @@
         is_abstract: bool = False
         is_predictive: bool = False
 
-<<<<<<< HEAD
-    def __init__(self, *args: Any, **kwargs: Any) -> None:
-        self.now = arrow.utcnow()  # TODO now should be local time
-=======
     def __init__(self, *args: Any, **kwargs: Any):
         self._patient_id: str | None = None
         self.now = arrow.utcnow()
->>>>>>> bc02e8d2
         super().__init__(*args, **kwargs)
 
     @classmethod
