import json
import traceback
from abc import ABC
from base64 import b64decode
from collections.abc import Callable
from functools import cached_property
from http import HTTPStatus
<<<<<<< HEAD
from typing import Any, TypeVar
from urllib.parse import parse_qsl
=======
from typing import Any, ClassVar, TypeVar, cast
from urllib.parse import parse_qs

from requests.structures import CaseInsensitiveDict
>>>>>>> 9704a441

from canvas_sdk.effects import Effect, EffectType
from canvas_sdk.effects.simple_api import JSONResponse, Response
from canvas_sdk.events import Event, EventType
from canvas_sdk.handlers.base import BaseHandler
from logger import log
from plugin_runner.exceptions import PluginError

from .exceptions import AuthenticationError, InvalidCredentialsError
from .security import Credentials
from .tools import CaseInsensitiveMultiDict, MultiDict, separate_headers

# TODO: Routing by path regex?
# TODO: Support multipart/form-data by adding helpers to the request class
# TODO: Log requests in a format similar to other API frameworks (probably need effect metadata)
# TODO: Support Effect metadata that is separate from payload
# TODO: Encode event payloads with MessagePack instead of JSON


JSON = dict[str, "JSON"] | list["JSON"] | int | float | str | bool | None


class Request:
    """Request class for incoming requests to the API."""

    def __init__(self, event: Event) -> None:
        self.method = event.context["method"]
        self.path = event.context["path"]
        self.query_string = event.context["query_string"]
        self._body = event.context["body"]
        self.headers = CaseInsensitiveMultiDict(separate_headers(event.context["headers"]))
        self.query_params = MultiDict(parse_qsl(self.query_string))
        self.content_type = self.headers.get("Content-Type")

    @cached_property
    def body(self) -> bytes:
        """Decode and return the response body."""
        return b64decode(self._body)

    def json(self) -> JSON:
        """Return the response JSON."""
        return json.loads(self.body)

    def text(self) -> str:
        """Return the response body as plain text."""
        return self.body.decode()


SimpleAPIType = TypeVar("SimpleAPIType", bound="SimpleAPIBase")

RouteHandler = Callable[[SimpleAPIType], list[Response | Effect]]


def get(path: str) -> Callable[[RouteHandler], RouteHandler]:
    """Decorator for adding API GET routes."""
    return _handler_decorator("GET", path)


def post(path: str) -> Callable[[RouteHandler], RouteHandler]:
    """Decorator for adding API POST routes."""
    return _handler_decorator("POST", path)


def put(path: str) -> Callable[[RouteHandler], RouteHandler]:
    """Decorator for adding API PUT routes."""
    return _handler_decorator("PUT", path)


def delete(path: str) -> Callable[[RouteHandler], RouteHandler]:
    """Decorator for adding API DELETE routes."""
    return _handler_decorator("DELETE", path)


def patch(path: str) -> Callable[[RouteHandler], RouteHandler]:
    """Decorator for adding API PATCH routes."""
    return _handler_decorator("PATCH", path)


def _handler_decorator(method: str, path: str) -> Callable[[RouteHandler], RouteHandler]:
    if not path.startswith("/"):
        raise PluginError(f"Route path '{path}' must start with a forward slash")

    def decorator(handler: RouteHandler) -> RouteHandler:
        """Mark the handler with the HTTP method and path."""
        handler.route = (method, path)  # type: ignore[attr-defined]

        return handler

    return decorator


class SimpleAPIBase(BaseHandler, ABC):
    """Abstract base class for HTTP APIs."""

    RESPONDS_TO = [
        EventType.Name(EventType.SIMPLE_API_AUTHENTICATE),
        EventType.Name(EventType.SIMPLE_API_REQUEST),
    ]

    _ROUTES: ClassVar[dict[tuple[str, str], RouteHandler]]

    def __init_subclass__(cls, **kwargs: Any) -> None:
        super().__init_subclass__(**kwargs)

        # Build the registry of routes so that requests can be routed to the correct handler. This
        # is done by iterating over the methods on the class and looking for methods that have been
        # marked by the handler decorators (get, post, etc.).
        cls._ROUTES = {}
        for attr in cls.__dict__.values():
            if callable(attr) and (route := getattr(attr, "route", None)):
                method, relative_path = route
                path = f"{cls._path_prefix()}{relative_path}"
                cls._ROUTES[(method, path)] = attr

    @classmethod
    def _path_prefix(cls) -> str:
        return ""

    @cached_property
    def request(self) -> Request:
        """Return the request object from the event."""
        return Request(self.event)

    def compute(self) -> list[Effect]:
        """Handle the authenticate or request event."""
        try:
            if self.event.type == EventType.SIMPLE_API_AUTHENTICATE:
                return self._authenticate()
            elif self.event.type == EventType.SIMPLE_API_REQUEST:
                return self._handle_request()
            else:
                raise AssertionError(f"Cannot handle event type {EventType.Name(self.event.type)}")
        except Exception as exception:
            for error_line_with_newlines in traceback.format_exception(exception):
                for error_line in error_line_with_newlines.split("\n"):
                    log.error(error_line)

            return [Response(status_code=HTTPStatus.INTERNAL_SERVER_ERROR).apply()]

    def _authenticate(self) -> list[Effect]:
        """Authenticate the request."""
        try:
            # Create the credentials object
            credentials_cls = self.authenticate.__annotations__.get("credentials")
            if not credentials_cls or not issubclass(credentials_cls, Credentials):
                raise PluginError(
                    "Cannot determine authentication scheme; please specify the type of "
                    "credentials your endpoint requires"
                )
            credentials = credentials_cls(self.request)

            # Pass the credentials object into the developer-defined authenticate method. If
            # authentication succeeds, return a 200 back to home-app, otherwise return a response
            # with the error
            if self.authenticate(credentials):
                return [Response(status_code=HTTPStatus.OK).apply()]
            else:
                raise InvalidCredentialsError
        except AuthenticationError as error:
            return [
                JSONResponse(
                    content={"error": str(error)}, status_code=HTTPStatus.UNAUTHORIZED
                ).apply()
            ]

    def _handle_request(self) -> list[Effect]:
        """Route the incoming request to the handler method based on the HTTP method and path."""
        # Get the handler method
        handler = self._ROUTES[(self.request.method, self.request.path)]

        # Handle the request
        effects = handler(self)

        # Iterate over the returned effects and:
        # 1. Change any response objects to response effects
        # 2. Detect if the handler returned multiple responses, and if it did, log an error and
        #    return only a response effect with a 500 Internal Server Error.
        # 3. Detect if the handler returned an error response object, and if it did, return only
        #    the response effect.
        response_found = False
        for index, effect in enumerate(effects):
            # Change the response object to a response effect
            if isinstance(effect, Response):
                effects[index] = effect.apply()

            if cast(Effect, effects[index]).type == EffectType.SIMPLE_API_RESPONSE:
                # If a response has already been found, return an error response immediately
                if response_found:
                    log.error(f"Multiple responses provided by {SimpleAPI.__name__} handler")
                    return [Response(status_code=HTTPStatus.INTERNAL_SERVER_ERROR).apply()]
                else:
                    response_found = True

                # Get the status code of the response. If the initial response was an object and
                # not an effect, get it from the response object to avoid having to deserialize
                # the payload.
                if isinstance(effect, Response):
                    status_code = effect.status_code
                else:
                    status_code = json.loads(effect.payload)["status_code"]

                # If the handler returned an error response, return only that response effect
                # and omit any other included effects
                if 400 <= status_code <= 599:
                    return [cast(Effect, effects[index])]

        return cast(list[Effect], effects)

    def accept_event(self) -> bool:
        """Ignore the event if the handler does not implement the route."""
        return (self.request.method, self.request.path) in self._ROUTES

    def authenticate(self, credentials: Credentials) -> bool:
        """Method the user should override to authenticate requests."""
        return False


class SimpleAPI(SimpleAPIBase, ABC):
    """Base class for HTTP APIs."""

    def __init_subclass__(cls, **kwargs: Any) -> None:
        """
        Detect errors the user makes when defining their handler.

        Prevent developers from defining multiple handlers for the same route, and from defining
        methods that clash with base class methods.
        """
        if (prefix := getattr(cls, "PREFIX", None)) and not prefix.startswith("/"):
            raise PluginError(f"Route prefix '{prefix}' must start with a forward slash")

        super().__init_subclass__(**kwargs)

        routes = set()
        route_handler_method_names = set()
        for name, value in cls.__dict__.items():
            if callable(value) and hasattr(value, "route"):
                if value.route in routes:
                    method, path = value.route
                    raise PluginError(
                        f"The route {method} {path} must only be handled by one route handler"
                    )
                routes.add(value.route)
                route_handler_method_names.add(name)

        for superclass in cls.__mro__[1:]:
            if names := route_handler_method_names.intersection(superclass.__dict__):
                raise PluginError(
                    f"{SimpleAPI.__name__} subclass route handler methods are overriding base "
                    f"class attributes: {', '.join(f'{cls.__name__}.{name}' for name in names)}"
                )

    @classmethod
    def _path_prefix(cls) -> str:
        # getattr needs a default else it will raise an exception. We also need to ensure that the
        # final value is a string if the user specifies "None" as the prefix because this value gets
        # prepended to the URL path
        return getattr(cls, "PREFIX", "") or ""


class SimpleAPIRoute(SimpleAPIBase, ABC):
    """Base class for HTTP API routes."""

    def __init_subclass__(cls, **kwargs: Any) -> None:
        """Automatically mark the get, post, put, delete, and patch methods as handler methods."""
        if hasattr(cls, "PREFIX"):
            raise PluginError(
                f"Setting a PREFIX value on a {SimpleAPIRoute.__name__} is not allowed"
            )

        for attr_name, attr_value in cls.__dict__.items():
            decorator: Callable | None
            match attr_name:
                case "get":
                    decorator = get
                case "post":
                    decorator = post
                case "put":
                    decorator = put
                case "delete":
                    decorator = delete
                case "patch":
                    decorator = patch
                case _:
                    decorator = None

            if not callable(attr_value):
                continue

            if hasattr(attr_value, "route"):
                raise PluginError(
                    f"Using the api decorator on subclasses of {SimpleAPIRoute.__name__} is not "
                    "allowed"
                )

            if decorator is None:
                continue

            path = getattr(cls, "PATH", None)
            if not path:
                raise PluginError(f"PATH must be specified on a {SimpleAPIRoute.__name__}")

            decorator(path)(attr_value)

        super().__init_subclass__(**kwargs)

    def get(self) -> list[Response | Effect]:
        """Stub method for GET handler."""
        return []

    def post(self) -> list[Response | Effect]:
        """Stub method for POST handler."""
        return []

    def put(self) -> list[Response | Effect]:
        """Stub method for PUT handler."""
        return []

    def delete(self) -> list[Response | Effect]:
        """Stub method for DELETE handler."""
        return []

    def patch(self) -> list[Response | Effect]:
        """Stub method for PATCH handler."""
        return []<|MERGE_RESOLUTION|>--- conflicted
+++ resolved
@@ -5,15 +5,8 @@
 from collections.abc import Callable
 from functools import cached_property
 from http import HTTPStatus
-<<<<<<< HEAD
-from typing import Any, TypeVar
+from typing import Any, ClassVar, TypeVar, cast
 from urllib.parse import parse_qsl
-=======
-from typing import Any, ClassVar, TypeVar, cast
-from urllib.parse import parse_qs
-
-from requests.structures import CaseInsensitiveDict
->>>>>>> 9704a441
 
 from canvas_sdk.effects import Effect, EffectType
 from canvas_sdk.effects.simple_api import JSONResponse, Response
