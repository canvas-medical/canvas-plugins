import json
import traceback
from abc import ABC
from base64 import b64decode
from collections.abc import Callable
from functools import cached_property
from http import HTTPStatus
<<<<<<< HEAD
from typing import Any, Protocol, TypeVar
=======
from typing import Any, ClassVar, TypeVar, cast
>>>>>>> 9704a441
from urllib.parse import parse_qs

from requests.structures import CaseInsensitiveDict

from canvas_sdk.effects import Effect, EffectType
from canvas_sdk.effects.simple_api import JSONResponse, Response
from canvas_sdk.events import Event, EventType
from canvas_sdk.handlers.base import BaseHandler
from logger import log
from plugin_runner.exceptions import PluginError

from .exceptions import AuthenticationError, InvalidCredentialsError
from .security import Credentials

# TODO: Routing by path regex?
# TODO: Log requests in a format similar to other API frameworks (probably need effect metadata)
# TODO: Support Effect metadata that is separate from payload
# TODO: Encode event payloads with MessagePack instead of JSON


JSON = dict[str, "JSON"] | list["JSON"] | int | float | str | bool | None


class FormPart(Protocol):
    """
    Protocol for representing a form part in the body of a multipart/form-data request.

    A form part can represent a simple string value, or a file with a content type.
    """

    @staticmethod
    def is_file() -> bool:
        """Return True or False depending on whether the form part represents a file."""
        ...


class StringFormPart:
    """Class for representing a form part that is a simple string value."""

    def __init__(self, name: str, value: str) -> None:
        self.name = name
        self.value = value

    @staticmethod
    def is_file() -> bool:
        """Return True or False depending on whether the form part represents a file."""
        return False

    def __eq__(self, other: object) -> bool:
        if isinstance(other, FileFormPart):
            return False

        if not isinstance(other, StringFormPart):
            return NotImplemented

        return self.name == other.name and self.value == other.value


class FileFormPart:
    """Class for representing a form part that is a file."""

    def __init__(
        self, name: str, filename: str, content: bytes, content_type: str | None = None
    ) -> None:
        self.name = name
        self.filename = filename
        self.content = content
        self.content_type = content_type

    @staticmethod
    def is_file() -> bool:
        """Return True or False depending on whether the form part represents a file."""
        return True

    def __eq__(self, other: object) -> bool:
        if isinstance(other, StringFormPart):
            return False

        if not isinstance(other, FileFormPart):
            return NotImplemented

        return all(
            (
                self.name == other.name,
                self.filename == other.filename,
                self.content == other.content,
                self.content_type == other.content_type,
            )
        )


def parse_multipart_form(form: bytes, boundary: str) -> dict[str, list[FormPart]]:
    """Parse a multipart form and return a dict of string to list of form parts."""
    form_data: dict[str, list[FormPart]] = {}

    # Split the body by the boundary value and iterate over the parts. The first and last
    # parts can be skipped because there are delimiters on at the start and end of the body
    parts = form.split(f"--{boundary}".encode())
    for part in parts[1:-1]:
        # Each part may be either a simple string value or a file. Simple string values
        # will just have a name and a value, whereas files will have a name, content type,
        # filename, and value.
        name = None
        content_type = None
        filename = None

        # Split the part into the headers and the value (i.e. the content)
        value: str | bytes
        headers, value = part.split(b"\r\n\r\n", maxsplit=1)

        # Iterate over the headers and extract the name, filename, and content type
        for header in headers.decode().split("\r\n"):
            # There are only two possible headers: Content-Disposition and Content-Type
            if header.lower().startswith("content-disposition: form-data;"):
                # Iterate over the content disposition parameters to get the form name and
                # filename
                for parameter in header.split(";")[1:]:
                    parameter_name, parameter_value = parameter.strip().split("=")

                    # Strip the quotes from the value
                    parameter_value = parameter_value[1:-1]

                    if parameter_name == "name":
                        name = parameter_value
                    elif parameter_name == "filename":
                        filename = parameter_value
            elif header.lower().startswith("content-type"):
                # Files will have a content type, so grab it
                content_type = header.split(":")[1].strip()

        if not name or not value:
            raise RuntimeError("Invalid multipart/form-data request body")

        # Strip off the trailing newline characters from the value
        value = value[:-2]

        # Now we have all the data, so append it to the list in the form data dict using the
        # part name as the key
        form_data.setdefault(name, [])
        if filename:
            # Because a filename was provided, we know it's a file and not a simple string value
            form_data[name].append(
                FileFormPart(name=name, filename=filename, content=value, content_type=content_type)
            )
        else:
            # Decode the string before adding it
            form_data[name].append(StringFormPart(name, value.decode()))

    return form_data


class Request:
    """Request class for incoming requests to the API."""

    def __init__(self, event: Event) -> None:
        self.method = event.context["method"]
        self.path = event.context["path"]
        self.query_string = event.context["query_string"]
        self._body = event.context["body"]
        self.headers: CaseInsensitiveDict = CaseInsensitiveDict(event.context["headers"])

        self.query_params = parse_qs(self.query_string)

        # Parse the content type and any included content type parameters
        content_type = self.headers.get("Content-Type")
        self._content_type_parameters = {}
        if content_type:
            content_type, *parameters = content_type.split(";")
            self.content_type = content_type.strip()
            for parameter in parameters:
                name, value = parameter.strip().split("=")
                self._content_type_parameters[name] = value
        else:
            self.content_type = None

    @cached_property
    def body(self) -> bytes:
        """Decode and return the response body."""
        return b64decode(self._body)

    def json(self) -> JSON:
        """Return the response body as a JSON dict."""
        return json.loads(self.body)

    def text(self) -> str:
        """Return the response body as plain text."""
        return self.body.decode()

    def form_data(self) -> dict[str, list[FormPart]]:
        """Return the response body as a dict of string to list of FormPart objects."""
        form_data: dict[str, list[FormPart]]

        if self.content_type == "application/x-www-form-urlencoded":
            # For request bodies that are URL-encoded, just parse them and return them as simple
            # form parts
            form_data = {
                name: [StringFormPart(name=name, value=v) for v in value]
                for name, value in parse_qs(self.body.decode()).items()
            }
        elif self.content_type == "multipart/form-data":
            # Parse request bodies that are multipart forms
            form_data = parse_multipart_form(self.body, self._content_type_parameters["boundary"])
        else:
            raise RuntimeError(f"Cannot parse content type {self.content_type} as form data")

        return form_data


SimpleAPIType = TypeVar("SimpleAPIType", bound="SimpleAPIBase")

RouteHandler = Callable[[SimpleAPIType], list[Response | Effect]]


def get(path: str) -> Callable[[RouteHandler], RouteHandler]:
    """Decorator for adding API GET routes."""
    return _handler_decorator("GET", path)


def post(path: str) -> Callable[[RouteHandler], RouteHandler]:
    """Decorator for adding API POST routes."""
    return _handler_decorator("POST", path)


def put(path: str) -> Callable[[RouteHandler], RouteHandler]:
    """Decorator for adding API PUT routes."""
    return _handler_decorator("PUT", path)


def delete(path: str) -> Callable[[RouteHandler], RouteHandler]:
    """Decorator for adding API DELETE routes."""
    return _handler_decorator("DELETE", path)


def patch(path: str) -> Callable[[RouteHandler], RouteHandler]:
    """Decorator for adding API PATCH routes."""
    return _handler_decorator("PATCH", path)


def _handler_decorator(method: str, path: str) -> Callable[[RouteHandler], RouteHandler]:
    if not path.startswith("/"):
        raise PluginError(f"Route path '{path}' must start with a forward slash")

    def decorator(handler: RouteHandler) -> RouteHandler:
        """Mark the handler with the HTTP method and path."""
        handler.route = (method, path)  # type: ignore[attr-defined]

        return handler

    return decorator


class SimpleAPIBase(BaseHandler, ABC):
    """Abstract base class for HTTP APIs."""

    RESPONDS_TO = [
        EventType.Name(EventType.SIMPLE_API_AUTHENTICATE),
        EventType.Name(EventType.SIMPLE_API_REQUEST),
    ]

    _ROUTES: ClassVar[dict[tuple[str, str], RouteHandler]]

    def __init_subclass__(cls, **kwargs: Any) -> None:
        super().__init_subclass__(**kwargs)

        # Build the registry of routes so that requests can be routed to the correct handler. This
        # is done by iterating over the methods on the class and looking for methods that have been
        # marked by the handler decorators (get, post, etc.).
        cls._ROUTES = {}
        for attr in cls.__dict__.values():
            if callable(attr) and (route := getattr(attr, "route", None)):
                method, relative_path = route
                path = f"{cls._path_prefix()}{relative_path}"
                cls._ROUTES[(method, path)] = attr

    @classmethod
    def _path_prefix(cls) -> str:
        return ""

    @cached_property
    def request(self) -> Request:
        """Return the request object from the event."""
        return Request(self.event)

    def compute(self) -> list[Effect]:
        """Handle the authenticate or request event."""
        try:
            if self.event.type == EventType.SIMPLE_API_AUTHENTICATE:
                return self._authenticate()
            elif self.event.type == EventType.SIMPLE_API_REQUEST:
                return self._handle_request()
            else:
                raise AssertionError(f"Cannot handle event type {EventType.Name(self.event.type)}")
        except Exception as exception:
            for error_line_with_newlines in traceback.format_exception(exception):
                for error_line in error_line_with_newlines.split("\n"):
                    log.error(error_line)

            return [Response(status_code=HTTPStatus.INTERNAL_SERVER_ERROR).apply()]

    def _authenticate(self) -> list[Effect]:
        """Authenticate the request."""
        try:
            # Create the credentials object
            credentials_cls = self.authenticate.__annotations__.get("credentials")
            if not credentials_cls or not issubclass(credentials_cls, Credentials):
                raise PluginError(
                    "Cannot determine authentication scheme; please specify the type of "
                    "credentials your endpoint requires"
                )
            credentials = credentials_cls(self.request)

            # Pass the credentials object into the developer-defined authenticate method. If
            # authentication succeeds, return a 200 back to home-app, otherwise return a response
            # with the error
            if self.authenticate(credentials):
                return [Response(status_code=HTTPStatus.OK).apply()]
            else:
                raise InvalidCredentialsError
        except AuthenticationError as error:
            return [
                JSONResponse(
                    content={"error": str(error)}, status_code=HTTPStatus.UNAUTHORIZED
                ).apply()
            ]

    def _handle_request(self) -> list[Effect]:
        """Route the incoming request to the handler method based on the HTTP method and path."""
        # Get the handler method
        handler = self._ROUTES[(self.request.method, self.request.path)]

        # Handle the request
        effects = handler(self)

        # Iterate over the returned effects and:
        # 1. Change any response objects to response effects
        # 2. Detect if the handler returned multiple responses, and if it did, log an error and
        #    return only a response effect with a 500 Internal Server Error.
        # 3. Detect if the handler returned an error response object, and if it did, return only
        #    the response effect.
        response_found = False
        for index, effect in enumerate(effects):
            # Change the response object to a response effect
            if isinstance(effect, Response):
                effects[index] = effect.apply()

            if cast(Effect, effects[index]).type == EffectType.SIMPLE_API_RESPONSE:
                # If a response has already been found, return an error response immediately
                if response_found:
                    log.error(f"Multiple responses provided by {SimpleAPI.__name__} handler")
                    return [Response(status_code=HTTPStatus.INTERNAL_SERVER_ERROR).apply()]
                else:
                    response_found = True

                # Get the status code of the response. If the initial response was an object and
                # not an effect, get it from the response object to avoid having to deserialize
                # the payload.
                if isinstance(effect, Response):
                    status_code = effect.status_code
                else:
                    status_code = json.loads(effect.payload)["status_code"]

                # If the handler returned an error response, return only that response effect
                # and omit any other included effects
                if 400 <= status_code <= 599:
                    return [cast(Effect, effects[index])]

        return cast(list[Effect], effects)

    def accept_event(self) -> bool:
        """Ignore the event if the handler does not implement the route."""
        return (self.request.method, self.request.path) in self._ROUTES

    def authenticate(self, credentials: Credentials) -> bool:
        """Method the user should override to authenticate requests."""
        return False


class SimpleAPI(SimpleAPIBase, ABC):
    """Base class for HTTP APIs."""

    def __init_subclass__(cls, **kwargs: Any) -> None:
        """
        Detect errors the user makes when defining their handler.

        Prevent developers from defining multiple handlers for the same route, and from defining
        methods that clash with base class methods.
        """
        if (prefix := getattr(cls, "PREFIX", None)) and not prefix.startswith("/"):
            raise PluginError(f"Route prefix '{prefix}' must start with a forward slash")

        super().__init_subclass__(**kwargs)

        routes = set()
        route_handler_method_names = set()
        for name, value in cls.__dict__.items():
            if callable(value) and hasattr(value, "route"):
                if value.route in routes:
                    method, path = value.route
                    raise PluginError(
                        f"The route {method} {path} must only be handled by one route handler"
                    )
                routes.add(value.route)
                route_handler_method_names.add(name)

        for superclass in cls.__mro__[1:]:
            if names := route_handler_method_names.intersection(superclass.__dict__):
                raise PluginError(
                    f"{SimpleAPI.__name__} subclass route handler methods are overriding base "
                    f"class attributes: {', '.join(f'{cls.__name__}.{name}' for name in names)}"
                )

    @classmethod
    def _path_prefix(cls) -> str:
        # getattr needs a default else it will raise an exception. We also need to ensure that the
        # final value is a string if the user specifies "None" as the prefix because this value gets
        # prepended to the URL path
        return getattr(cls, "PREFIX", "") or ""


class SimpleAPIRoute(SimpleAPIBase, ABC):
    """Base class for HTTP API routes."""

    def __init_subclass__(cls, **kwargs: Any) -> None:
        """Automatically mark the get, post, put, delete, and patch methods as handler methods."""
        if hasattr(cls, "PREFIX"):
            raise PluginError(
                f"Setting a PREFIX value on a {SimpleAPIRoute.__name__} is not allowed"
            )

        for attr_name, attr_value in cls.__dict__.items():
            decorator: Callable | None
            match attr_name:
                case "get":
                    decorator = get
                case "post":
                    decorator = post
                case "put":
                    decorator = put
                case "delete":
                    decorator = delete
                case "patch":
                    decorator = patch
                case _:
                    decorator = None

            if not callable(attr_value):
                continue

            if hasattr(attr_value, "route"):
                raise PluginError(
                    f"Using the api decorator on subclasses of {SimpleAPIRoute.__name__} is not "
                    "allowed"
                )

            if decorator is None:
                continue

            path = getattr(cls, "PATH", None)
            if not path:
                raise PluginError(f"PATH must be specified on a {SimpleAPIRoute.__name__}")

            decorator(path)(attr_value)

        super().__init_subclass__(**kwargs)

    def get(self) -> list[Response | Effect]:
        """Stub method for GET handler."""
        return []

    def post(self) -> list[Response | Effect]:
        """Stub method for POST handler."""
        return []

    def put(self) -> list[Response | Effect]:
        """Stub method for PUT handler."""
        return []

    def delete(self) -> list[Response | Effect]:
        """Stub method for DELETE handler."""
        return []

    def patch(self) -> list[Response | Effect]:
        """Stub method for PATCH handler."""
        return []<|MERGE_RESOLUTION|>--- conflicted
+++ resolved
@@ -5,11 +5,7 @@
 from collections.abc import Callable
 from functools import cached_property
 from http import HTTPStatus
-<<<<<<< HEAD
-from typing import Any, Protocol, TypeVar
-=======
-from typing import Any, ClassVar, TypeVar, cast
->>>>>>> 9704a441
+from typing import Any, ClassVar, Protocol, TypeVar, cast
 from urllib.parse import parse_qs
 
 from requests.structures import CaseInsensitiveDict
