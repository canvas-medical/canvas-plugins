<<<<<<< HEAD
from .claim import ClaimFactory, ClaimProviderFactory, ClaimQueueFactory
=======
from .claim import ClaimFactory, ClaimLabelFactory, ClaimQueueFactory
>>>>>>> c64e6ee6
from .claim_diagnosis_code import ClaimDiagnosisCodeFactory
from .facility import FacilityFactory
from .medication_history import (
    MedicationHistoryMedicationCodingFactory,
    MedicationHistoryMedicationFactory,
    MedicationHistoryResponseFactory,
)
from .note import NoteFactory, NoteStateChangeEventFactory
from .organization import OrganizationFactory
from .patient import PatientAddressFactory, PatientFacilityAddressFactory, PatientFactory
from .practicelocation import PracticeLocationFactory, PracticeLocationSettingFactory
from .protocol_current import ProtocolCurrentFactory
from .staff import (
    StaffAddressFactory,
    StaffContactPointFactory,
    StaffFactory,
    StaffLicenseFactory,
    StaffPhotoFactory,
    StaffRoleFactory,
)
from .task import (
    TaskCommentFactory,
    TaskFactory,
    TaskLabelFactory,
    TaskMetadataFactory,
    TaskTaskLabelFactory,
)
from .user import CanvasUserFactory

__all__ = (
    "CanvasUserFactory",
    "ClaimFactory",
    "ClaimDiagnosisCodeFactory",
<<<<<<< HEAD
    "ClaimProviderFactory",
=======
    "ClaimLabelFactory",
>>>>>>> c64e6ee6
    "ClaimQueueFactory",
    "FacilityFactory",
    "MedicationHistoryMedicationFactory",
    "MedicationHistoryMedicationCodingFactory",
    "MedicationHistoryResponseFactory",
    "NoteFactory",
    "NoteStateChangeEventFactory",
    "OrganizationFactory",
    "PatientAddressFactory",
    "PatientFacilityAddressFactory",
    "PatientFactory",
    "PracticeLocationFactory",
    "PracticeLocationSettingFactory",
    "ProtocolCurrentFactory",
    "StaffFactory",
    "StaffPhotoFactory",
    "StaffRoleFactory",
    "StaffLicenseFactory",
    "StaffContactPointFactory",
    "StaffAddressFactory",
    "TaskCommentFactory",
    "TaskFactory",
    "TaskLabelFactory",
    "TaskMetadataFactory",
    "TaskTaskLabelFactory",
)<|MERGE_RESOLUTION|>--- conflicted
+++ resolved
@@ -1,8 +1,4 @@
-<<<<<<< HEAD
-from .claim import ClaimFactory, ClaimProviderFactory, ClaimQueueFactory
-=======
-from .claim import ClaimFactory, ClaimLabelFactory, ClaimQueueFactory
->>>>>>> c64e6ee6
+from .claim import ClaimFactory, ClaimLabelFactory, ClaimProviderFactory, ClaimQueueFactory
 from .claim_diagnosis_code import ClaimDiagnosisCodeFactory
 from .facility import FacilityFactory
 from .medication_history import (
@@ -36,11 +32,8 @@
     "CanvasUserFactory",
     "ClaimFactory",
     "ClaimDiagnosisCodeFactory",
-<<<<<<< HEAD
+    "ClaimLabelFactory",
     "ClaimProviderFactory",
-=======
-    "ClaimLabelFactory",
->>>>>>> c64e6ee6
     "ClaimQueueFactory",
     "FacilityFactory",
     "MedicationHistoryMedicationFactory",
