--- conflicted
+++ resolved
@@ -19,9 +19,6 @@
     StaffPhotoFactory,
     StaffRoleFactory,
 )
-<<<<<<< HEAD
-from .task import TaskFactory, TaskLabelFactory
-=======
 from .task import (
     TaskCommentFactory,
     TaskFactory,
@@ -29,7 +26,6 @@
     TaskMetadataFactory,
     TaskTaskLabelFactory,
 )
->>>>>>> f032a966
 from .user import CanvasUserFactory
 
 __all__ = (
@@ -57,14 +53,9 @@
     "StaffLicenseFactory",
     "StaffContactPointFactory",
     "StaffAddressFactory",
-<<<<<<< HEAD
-    "TaskFactory",
-    "TaskLabelFactory",
-=======
     "TaskCommentFactory",
     "TaskFactory",
     "TaskLabelFactory",
     "TaskMetadataFactory",
     "TaskTaskLabelFactory",
->>>>>>> f032a966
 )