--- conflicted
+++ resolved
@@ -37,8 +37,7 @@
     MedicationHistoryMedicationFactory,
     MedicationHistoryResponseFactory,
 )
-<<<<<<< HEAD
-from .note import NoteFactory, NoteStateChangeEventFactory
+from .note import NoteFactory, NoteStateChangeEventFactory, NoteTypeFactory
 from .observation import (
     ObservationCodingFactory,
     ObservationComponentCodingFactory,
@@ -46,9 +45,6 @@
     ObservationFactory,
     ObservationValueCodingFactory,
 )
-=======
-from .note import NoteFactory, NoteStateChangeEventFactory, NoteTypeFactory
->>>>>>> c699f144
 from .organization import (
     OrganizationAddressFactory,
     OrganizationContactPointFactory,
@@ -121,15 +117,12 @@
     "MedicationHistoryResponseFactory",
     "NoteFactory",
     "NoteStateChangeEventFactory",
-<<<<<<< HEAD
+    "NoteTypeFactory",
     "ObservationCodingFactory",
     "ObservationComponentCodingFactory",
     "ObservationComponentFactory",
     "ObservationFactory",
     "ObservationValueCodingFactory",
-=======
-    "NoteTypeFactory",
->>>>>>> c699f144
     "OrganizationAddressFactory",
     "OrganizationContactPointFactory",
     "OrganizationFactory",
