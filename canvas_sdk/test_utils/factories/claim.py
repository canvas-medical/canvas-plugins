--- conflicted
+++ resolved
@@ -1,10 +1,6 @@
 import factory
 
-<<<<<<< HEAD
-from canvas_sdk.v1.data import Claim, ClaimComment, ClaimLabel, ClaimQueue
-=======
-from canvas_sdk.v1.data import Claim, ClaimLabel, ClaimProvider, ClaimQueue
->>>>>>> 0bc4bcf1
+from canvas_sdk.v1.data import Claim, ClaimComment, ClaimLabel, ClaimProvider, ClaimQueue
 
 
 class ClaimQueueFactory(factory.django.DjangoModelFactory[ClaimQueue]):
@@ -28,7 +24,6 @@
     current_queue = factory.SubFactory(ClaimQueueFactory)
 
 
-<<<<<<< HEAD
 class ClaimCommentFactory(factory.django.DjangoModelFactory[ClaimComment]):
     """Factory for creating ClaimComment."""
 
@@ -37,7 +32,8 @@
 
     claim = factory.SubFactory(ClaimFactory)
     comment = "Need to message Dr. House"
-=======
+
+
 class ClaimProviderFactory(factory.django.DjangoModelFactory[ClaimProvider]):
     """Factory for creating ClaimProvider."""
 
@@ -45,7 +41,6 @@
         model = ClaimProvider
 
     claim = factory.SubFactory(ClaimFactory)
->>>>>>> 0bc4bcf1
 
 
 class ClaimLabelFactory(factory.django.DjangoModelFactory[ClaimLabel]):
