<<<<<<< HEAD
from canvas_sdk.commands.constants import TaskPriority

from .task import AddTask, AddTaskComment, TaskStatus, UpdateTask
=======
from .task import AddTask, AddTaskComment, TaskMetadata, TaskStatus, UpdateTask
>>>>>>> f032a966

__all__ = __exports__ = (
    "AddTask",
    "AddTaskComment",
    "TaskPriority",
    "TaskStatus",
    "TaskMetadata",
    "UpdateTask",
)<|MERGE_RESOLUTION|>--- conflicted
+++ resolved
@@ -1,16 +1,13 @@
-<<<<<<< HEAD
+from .task import AddTask, AddTaskComment, TaskMetadata, TaskStatus, UpdateTask
 from canvas_sdk.commands.constants import TaskPriority
 
 from .task import AddTask, AddTaskComment, TaskStatus, UpdateTask
-=======
-from .task import AddTask, AddTaskComment, TaskMetadata, TaskStatus, UpdateTask
->>>>>>> f032a966
 
 __all__ = __exports__ = (
     "AddTask",
     "AddTaskComment",
+    "TaskStatus",
     "TaskPriority",
-    "TaskStatus",
     "TaskMetadata",
     "UpdateTask",
 )