--- conflicted
+++ resolved
@@ -8,12 +8,9 @@
 
 from canvas_sdk.commands.constants import TaskPriority
 from canvas_sdk.effects.base import EffectType, _BaseEffect
-<<<<<<< HEAD
 from canvas_sdk.effects.metadata import BaseMetadata
 from canvas_sdk.v1.data import Task
-=======
 from canvas_sdk.v1.data.task import TaskPriority
->>>>>>> 7e7caf53
 
 
 class TaskStatus(Enum):
@@ -147,11 +144,7 @@
             elif field == "status":
                 value_dict[field] = cast(TaskStatus, val).value
             elif field == "priority":
-<<<<<<< HEAD
-                value_dict[field] = cast(TaskPriority, val).value if val is not None else None
-=======
                 value_dict[field] = val.value if val else None
->>>>>>> 7e7caf53
             else:
                 value_dict[field] = getattr(self, field)
         return value_dict
