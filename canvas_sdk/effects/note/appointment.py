import json
from typing import Any
from uuid import UUID

from django.db.models import Count
from pydantic import conset
from pydantic_core import InitErrorDetails

from canvas_sdk.base import TrackableFieldsModel
from canvas_sdk.effects import Effect, EffectType
from canvas_sdk.effects.base import _BaseEffect
from canvas_sdk.effects.note.base import AppointmentABC
from canvas_sdk.v1.data import Appointment as AppointmentModel
from canvas_sdk.v1.data import NoteType, Patient
from canvas_sdk.v1.data.note import NoteTypeCategories


class ScheduleEvent(AppointmentABC):
    """
    Effect to create a schedule event.

    Attributes:
        note_type_id (UUID | str | None): The ID of the note type.
        patient_id (str | None): The ID of the patient, if applicable.
        description (str | None): The description of the schedule event, if applicable.
    """

    class Meta:
        effect_type = "SCHEDULE_EVENT"

    note_type_id: UUID | str | None = None
    patient_id: str | None = None
    description: str | None = None

    def _get_error_details(self, method: Any) -> list[InitErrorDetails]:
        """
        Validates the schedule event note type and returns a list of error details if validation fails.

        Args:
            method (Any): The method being validated.

        Returns:
            list[InitErrorDetails]: A list of error details for invalid schedule event note types.
        """
        errors = super()._get_error_details(method)

        # note_type_id is required for create
        if method == "create" and not self.note_type_id:
            errors.append(
                self._create_error_detail(
                    "missing",
                    "Field 'note_type_id' is required to create a schedule event.",
                    None,
                )
            )
            return errors

        if self.note_type_id:
            note_type = (
                NoteType.objects.values("category", "is_patient_required", "allow_custom_title")
                .filter(id=self.note_type_id)
                .first()
            )

            if not note_type:
                errors.append(
                    self._create_error_detail(
                        "value",
                        f"Note type with ID {self.note_type_id} does not exist.",
                        self.note_type_id,
                    )
                )
                return errors

            if note_type["category"] != NoteTypeCategories.SCHEDULE_EVENT:
                errors.append(
                    self._create_error_detail(
                        "value",
                        f"Schedule event note type must be of type: {NoteTypeCategories.SCHEDULE_EVENT}.",
                        self.note_type_id,
                    )
                )

            if note_type["is_patient_required"] and not self.patient_id:
                errors.append(
                    self._create_error_detail(
                        "value",
                        "Patient ID is required for this note type.",
                        self.note_type_id,
                    )
                )

            if not note_type["allow_custom_title"] and self.description:
                errors.append(
                    self._create_error_detail(
                        "value",
                        "Description is not allowed for this note type.",
                        self.note_type_id,
                    )
                )

        # Validate patient exists if provided
        if self.patient_id and not Patient.objects.filter(id=self.patient_id).exists():
            errors.append(
                self._create_error_detail(
                    "value",
                    f"Patient with ID {self.patient_id} does not exist.",
                    self.patient_id,
                )
            )

        return errors

    def delete(self) -> Effect:
        """Send a DELETE effect for the schedule event."""
        self._validate_before_effect("delete")
        return Effect(
            type=f"DELETE_{self.Meta.effect_type}",
            payload=json.dumps(
                {
                    "data": self.values,
                }
            ),
        )


class Appointment(AppointmentABC):
    """
    Effect to create or update an appointment.

    Attributes:
        appointment_note_type_id (UUID | str | None): The ID of the appointment note type.
        meeting_link (str | None): The meeting link for the appointment, if any.
        patient_id (str | None): The ID of the patient.
        labels (conset[str] | None): A set of label names to apply to the appointment.
    """

    class Meta:
        effect_type = "APPOINTMENT"

    appointment_note_type_id: UUID | str | None = None
    meeting_link: str | None = None
    patient_id: str | None = None
    labels: conset(str, min_length=1, max_length=3) | None = None

    def _get_error_details(self, method: Any) -> list[InitErrorDetails]:
        """
        Validates the appointment note type and returns a list of error details if validation fails.

        Args:
            method (Any): The method being validated.

        Returns:
            list[InitErrorDetails]: A list of error details for invalid appointment note types or missing patient IDs.
        """
        errors = super()._get_error_details(method)

        if method == "create":
            if not self.appointment_note_type_id:
                errors.append(
                    self._create_error_detail(
                        "missing",
                        "Field 'appointment_note_type_id' is required to create an appointment.",
                        None,
                    )
                )
            if not self.patient_id:
                errors.append(
                    self._create_error_detail(
                        "missing",
                        "Field 'patient_id' is required to create an appointment.",
                        None,
                    )
                )

        if method == "update" and self.patient_id:
            errors.append(
                self._create_error_detail(
                    "value",
                    "Field 'patient_id' cannot be updated for an existing appointment.",
                    None,
                )
            )

        if self.patient_id and not Patient.objects.filter(id=self.patient_id).exists():
            errors.append(
                self._create_error_detail(
                    "value",
                    "Patient with ID {self.patient_id} does not exist.",
                    self.patient_id,
                )
            )

        if self.appointment_note_type_id:
            try:
                category, is_scheduleable = NoteType.objects.values_list(
                    "category", "is_scheduleable"
                ).get(id=self.appointment_note_type_id)
                if category != NoteTypeCategories.ENCOUNTER:
                    errors.append(
                        self._create_error_detail(
                            "value",
                            f"Appointment note type must be of type, {NoteTypeCategories.ENCOUNTER} but got: {category}.",
                            self.appointment_note_type_id,
                        )
                    )

                if not is_scheduleable:
                    errors.append(
                        self._create_error_detail(
                            "value",
                            "Appointment note type must be scheduleable.",
                            self.appointment_note_type_id,
                        )
                    )
            except NoteType.DoesNotExist:
                errors.append(
                    self._create_error_detail(
                        "value",
                        f"Note type with ID {self.appointment_note_type_id} does not exist.",
                        self.appointment_note_type_id,
                    )
                )

        if self.labels and method in ["create", "update"]:
            # For updates, check existing labels
            if method == "update" and self.id:
                existing_count = (
                    AppointmentModel.objects
                    .filter(id=self.id)
                    .annotate(label_count=Count("appointment_labels"))
                    .values_list("label_count", flat=True)
                    .first() or 0
                )
                
                if existing_count + len(self.labels) > 3:
                    errors.append(
                        self._create_error_detail(
                            "value",
                            f"Limit reached: Only 3 appointment labels allowed. Attempted to add {len(self.labels)} label(s) to appointment with {existing_count} existing label(s).",
                            list(self.labels),
                        )
                    )
            # For creates, just check the new labels don't exceed 3
            elif method == "create" and len(self.labels) > 3:
                errors.append(
                    self._create_error_detail(
                        "value",
                        f"Limit reached: Only 3 appointment labels allowed. Attempted to create appointment with {len(self.labels)} label(s).",
                        list(self.labels),
                    )
                )

        return errors

    def cancel(self) -> Effect:
        """Send a CANCEL effect for the appointment."""
        self._validate_before_effect("cancel")
        return Effect(
            type=f"CANCEL_{self.Meta.effect_type}",
            payload=json.dumps(
                {
                    "data": self.values,
                }
            ),
        )


class _AppointmentLabelBase(_BaseEffect, TrackableFieldsModel):
    """
    Base class for appointment label effects.

    Attributes:
        appointment_id (UUID | str): The ID of the appointment.
        labels (conset[str]): A set of label names (1-3 labels allowed).
    """

    appointment_id: str
    labels: conset(str, min_length=1, max_length=3)

    @property
    def values(self) -> dict:
        """The effect's values."""
        result = {
            "appointment_id": self.appointment_id,
            "labels": list(self.labels),  # Convert set to list for JSON serialization
        }
        return result


class AddAppointmentLabel(_AppointmentLabelBase):
    """
    Effect to add one or more labels to an appointment.

    Attributes:
        appointment_id (UUID | str): The ID of the appointment to add labels to.
        labels (list[str]): A list of label names to add.
    """

    class Meta:
        effect_type = EffectType.ADD_APPOINTMENT_LABEL

    def _get_error_details(self, method: Any) -> list[InitErrorDetails]:
        """Validate that the appointment does not exceed the 3-label limit."""
        errors = super()._get_error_details(method)
        if not self.appointment_id or not self.labels:
            return errors

        result = (
<<<<<<< HEAD
            AppointmentModel.objects
            .filter(id=self.appointment_id)
            .annotate(label_count=Count("labels"))
=======
            AppointmentModel.objects.filter(id=self.appointment_id)
            .annotate(label_count=Count("appointment_labels"))
>>>>>>> e28e44ea
            .values_list("label_count", flat=True)
            .first()
        )

        if result is None:
            # appointment doesn't exist
            errors.append(
                self._create_error_detail(
                    "value",
                    f"Appointment {self.appointment_id} does not exist",
                    self.appointment_id,
                )
            )
        elif result + len(self.labels) > 3:
            # appointment exists but label limit exceeded
            errors.append(
                self._create_error_detail(
                    "value",
                    f"Limit reached: Only 3 appointment labels allowed. Attempted to add {len(self.labels)} label(s) to appointment with {result} existing label(s).",
                    list(self.labels),
                )
            )
        return errors


class RemoveAppointmentLabel(_AppointmentLabelBase):
    """
    Effect to remove one or more labels from an appointment.

    Attributes:
        appointment_id (UUID | str): The ID of the appointment to remove labels from.
        labels (list[str]): A list of label names to remove.
    """

    class Meta:
        effect_type = EffectType.REMOVE_APPOINTMENT_LABEL


__exports__ = (
    "ScheduleEvent",
    "Appointment",
    "AddAppointmentLabel",
    "RemoveAppointmentLabel",
)<|MERGE_RESOLUTION|>--- conflicted
+++ resolved
@@ -232,7 +232,7 @@
                     .values_list("label_count", flat=True)
                     .first() or 0
                 )
-                
+
                 if existing_count + len(self.labels) > 3:
                     errors.append(
                         self._create_error_detail(
@@ -307,14 +307,9 @@
             return errors
 
         result = (
-<<<<<<< HEAD
             AppointmentModel.objects
             .filter(id=self.appointment_id)
             .annotate(label_count=Count("labels"))
-=======
-            AppointmentModel.objects.filter(id=self.appointment_id)
-            .annotate(label_count=Count("appointment_labels"))
->>>>>>> e28e44ea
             .values_list("label_count", flat=True)
             .first()
         )
