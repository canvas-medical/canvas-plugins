default_language_version:
  python: python3.12
exclude: |
  (?x)(
    CHANGELOG.md|
    canvas_sdk/value_set/v2022/|
    canvas_sdk/value_set/v2026/|
<<<<<<< HEAD
    canvas_cli/templates/|
    example-plugins/
=======
    canvas_cli/templates/
>>>>>>> 006d2883
  )
repos:
  - repo: https://github.com/pre-commit/pre-commit-hooks
    rev: v6.0.0
    hooks:
      - id: end-of-file-fixer
        exclude_types:
          - svg
        exclude: &generated canvas_generated/|plugin_runner/allowed-module-imports.json
      - id: trailing-whitespace
        args: ["--markdown-linebreak-ext=md"]
        exclude_types:
          - svg
      - id: mixed-line-ending
        args: ["--fix=lf"]
        exclude_types:
          - batch
      - id: fix-byte-order-marker

  - repo: https://github.com/pappasam/toml-sort
    rev: v0.24.3
    hooks:
      - id: toml-sort
        args: [--in-place, --all]
        exclude: |
          (?x)(
            uv.lock
          )$

  - repo: https://github.com/astral-sh/ruff-pre-commit
    rev: v0.14.0
    hooks:
      - id: ruff-check
        args: [ --fix ]
      - id: ruff-format

  - repo: https://github.com/rtts/djhtml
    rev: 3.0.10
    hooks:
      - id: djhtml
        # Indent only HTML files in template directories
        files: .*/templates/.*\.html$
        args: ["--tabwidth=2"]

  - repo: https://github.com/shellcheck-py/shellcheck-py
    rev: v0.11.0.1
    hooks:
      - id: shellcheck
        args: ["-x", "-e", "SC1091"]

  - repo: https://github.com/pre-commit/pre-commit-hooks
    rev: v6.0.0
    hooks:
      - id: name-tests-test
        args: ["--pytest-test-first"]
        exclude: |
          (?x)(
            tests/(.*/)?(factories|fixtures)|
            tests/(.*/)?(utils|shared)\.py|
            tests/.*/snapshots/.*\.py|
            tests/.*/_.*\.py
          )
      - id: debug-statements
      - id: check-added-large-files
      - id: check-case-conflict
      - id: check-merge-conflict
      - id: detect-private-key
      - id: check-executables-have-shebangs
      - id: check-builtin-literals
      - id: check-docstring-first
      - id: check-ast
      - id: check-json
      - id: check-toml
      - id: check-yaml

  - repo: local
    hooks:
      - id: mypy
        name: mypy
        entry: bash -c 'uv sync && exec ./bin/mypy "$@"' --
        language: system
        types: [python]
        exclude: |
          (?x)(
              canvas_generated/|
              canvas_cli/templates/
          )

  - repo: local
    hooks:
      - id: check-protobufs-definitions
        name: Check Protobufs Definitions
        entry: uv run ./bin/generate-protobufs
        language: system
        pass_filenames: false

      - id: update-allowed-imports
        name: Update allowed imports
        entry: uv run python -m plugin_runner.generate_allowed_imports
        language: system
        pass_filenames: false<|MERGE_RESOLUTION|>--- conflicted
+++ resolved
@@ -5,12 +5,7 @@
     CHANGELOG.md|
     canvas_sdk/value_set/v2022/|
     canvas_sdk/value_set/v2026/|
-<<<<<<< HEAD
-    canvas_cli/templates/|
-    example-plugins/
-=======
     canvas_cli/templates/
->>>>>>> 006d2883
   )
 repos:
   - repo: https://github.com/pre-commit/pre-commit-hooks
