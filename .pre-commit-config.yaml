default_language_version:
  python: python3.12
exclude: |
  (?x)(
    CHANGELOG.md|
    canvas_sdk/value_set/v2022/|
<<<<<<< HEAD
    canvas_cli/templates/
=======
    canvas_sdk/value_set/v2026/|
    canvas_cli/templates/|
    example-plugins/
>>>>>>> 0c03c3f4
  )
repos:
  - repo: https://github.com/pre-commit/pre-commit-hooks
    rev: v6.0.0
    hooks:
      - id: end-of-file-fixer
        exclude_types:
          - svg
        exclude: &generated canvas_generated/|plugin_runner/allowed-module-imports.json
      - id: trailing-whitespace
        args: ["--markdown-linebreak-ext=md"]
        exclude_types:
          - svg
      - id: mixed-line-ending
        args: ["--fix=lf"]
        exclude_types:
          - batch
      - id: fix-byte-order-marker

  - repo: https://github.com/pappasam/toml-sort
    rev: v0.24.3
    hooks:
      - id: toml-sort
        args: [--in-place, --all]
        exclude: |
          (?x)(
            uv.lock
          )$

  - repo: https://github.com/astral-sh/ruff-pre-commit
    rev: v0.14.0
    hooks:
      - id: ruff-check
        args: [ --fix ]
      - id: ruff-format

  - repo: https://github.com/rtts/djhtml
    rev: 3.0.10
    hooks:
      - id: djhtml
        # Indent only HTML files in template directories
        files: .*/templates/.*\.html$
        args: ["--tabwidth=2"]

  - repo: https://github.com/shellcheck-py/shellcheck-py
    rev: v0.11.0.1
    hooks:
      - id: shellcheck
        args: ["-x", "-e", "SC1091"]

  - repo: https://github.com/pre-commit/pre-commit-hooks
    rev: v6.0.0
    hooks:
      - id: name-tests-test
        args: ["--pytest-test-first"]
        exclude: |
          (?x)(
            tests/(.*/)?(factories|fixtures)|
            tests/(.*/)?(utils|shared)\.py|
            tests/.*/snapshots/.*\.py|
            tests/.*/_.*\.py
          )
      - id: debug-statements
      - id: check-added-large-files
      - id: check-case-conflict
      - id: check-merge-conflict
      - id: detect-private-key
      - id: check-executables-have-shebangs
      - id: check-builtin-literals
      - id: check-docstring-first
      - id: check-ast
      - id: check-json
      - id: check-toml
      - id: check-yaml

  - repo: local
    hooks:
      - id: mypy
        name: mypy
        entry: bash -c 'uv sync && exec ./bin/mypy "$@"' --
        language: system
        types: [python]
        exclude: |
          (?x)(
              canvas_generated/|
              canvas_cli/templates/
          )

  - repo: local
    hooks:
      - id: check-protobufs-definitions
        name: Check Protobufs Definitions
        entry: uv run ./bin/generate-protobufs
        language: system
        pass_filenames: false

      - id: update-allowed-imports
        name: Update allowed imports
        entry: uv run python -m plugin_runner.generate_allowed_imports
        language: system
        pass_filenames: false<|MERGE_RESOLUTION|>--- conflicted
+++ resolved
@@ -4,13 +4,9 @@
   (?x)(
     CHANGELOG.md|
     canvas_sdk/value_set/v2022/|
-<<<<<<< HEAD
-    canvas_cli/templates/
-=======
     canvas_sdk/value_set/v2026/|
     canvas_cli/templates/|
     example-plugins/
->>>>>>> 0c03c3f4
   )
 repos:
   - repo: https://github.com/pre-commit/pre-commit-hooks
@@ -43,9 +39,10 @@
   - repo: https://github.com/astral-sh/ruff-pre-commit
     rev: v0.14.0
     hooks:
-      - id: ruff-check
+      - id: ruff
         args: [ --fix ]
       - id: ruff-format
+        exclude: *generated
 
   - repo: https://github.com/rtts/djhtml
     rev: 3.0.10
@@ -86,18 +83,22 @@
       - id: check-toml
       - id: check-yaml
 
-  - repo: local
+  - repo: https://github.com/pre-commit/mirrors-mypy
+    rev: v1.18.2
     hooks:
       - id: mypy
-        name: mypy
-        entry: bash -c 'uv sync && exec ./bin/mypy "$@"' --
-        language: system
-        types: [python]
         exclude: |
           (?x)(
               canvas_generated/|
               canvas_cli/templates/
           )
+
+        entry: |
+          bash -c "
+            python -m pip install --upgrade pip setuptools wheel \
+            && uv sync \
+            && exec uv run mypy --show-traceback $@
+          "
 
   - repo: local
     hooks:
