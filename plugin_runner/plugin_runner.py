import json
import os
import pathlib
import pickle
import pkgutil
import sys
<<<<<<< HEAD
import threading
import time
=======
>>>>>>> fc1f142f
import traceback
from collections import defaultdict
from collections.abc import Iterable
from concurrent.futures import ThreadPoolExecutor
from http import HTTPStatus
from time import sleep
from typing import Any, TypedDict

import grpc
import redis
import sentry_sdk
from django.core.signals import request_finished, request_started
from sentry_sdk.integrations.logging import ignore_logger

import settings
from canvas_generated.messages.effects_pb2 import EffectType
from canvas_generated.messages.plugins_pb2 import ReloadPluginsRequest, ReloadPluginsResponse
from canvas_generated.services.plugin_runner_pb2_grpc import (
    PluginRunnerServicer,
    add_PluginRunnerServicer_to_server,
)
from canvas_sdk.effects import Effect
from canvas_sdk.effects.simple_api import Response
from canvas_sdk.events import Event, EventRequest, EventResponse, EventType
from canvas_sdk.protocols import ClinicalQualityMeasure
from canvas_sdk.utils import metrics
from canvas_sdk.utils.metrics import measured, statsd_client
from logger import log
from plugin_runner.authentication import token_for_plugin
from plugin_runner.installation import install_plugins
from plugin_runner.sandbox import Sandbox, sandbox_from_module
from settings import (
    CHANNEL_NAME,
    CUSTOMER_IDENTIFIER,
    ENV,
    IS_PRODUCTION_CUSTOMER,
    MANIFEST_FILE_NAME,
    PLUGIN_DIRECTORY,
    REDIS_ENDPOINT,
    SECRETS_FILE_NAME,
    SENTRY_DSN,
)

if SENTRY_DSN:
    sentry_sdk.init(
        dsn=SENTRY_DSN,
        environment=ENV,
        release=os.getenv("CANVAS_PLUGINS_REPO_VERSION", "unknown"),
        send_default_pii=True,
        traces_sample_rate=0.0,
        profiles_sample_rate=0.0,
    )

    # Sentry creates an issue for anything logged with logger.error();
    # we want the exceptions themselves, not these error lines
    ignore_logger("plugin_runner_logger")

    with sentry_sdk.configure_scope() as scope:
        scope.set_tag("customer", CUSTOMER_IDENTIFIER)
        scope.set_tag("logger", "python")
        scope.set_tag("source", "plugin-runner")
        scope.set_tag("production_customer", "yes" if IS_PRODUCTION_CUSTOMER else "no")

# when we import plugins we'll use the module name directly so we need to add the plugin
# directory to the path
sys.path.append(PLUGIN_DIRECTORY)

Plugin = TypedDict(
    "Plugin",
    {
        "active": bool,
        "class": Any,
        "sandbox": Any,
        "handler": Any,
        "secrets": dict[str, str],
    },
)

# a global dictionary of loaded plugins
LOADED_PLUGINS: dict[str, Plugin] = {}

# a global dictionary of values made available to all plugins
ENVIRONMENT: dict = {
    "CUSTOMER_IDENTIFIER": CUSTOMER_IDENTIFIER,
}

# a global dictionary of events to handler class names
EVENT_HANDLER_MAP: dict[str, list] = defaultdict(list)


class DataAccess(TypedDict):
    """DataAccess."""

    event: str
    read: list[str]
    write: list[str]


Protocol = TypedDict(
    "Protocol",
    {
        "class": str,
        "data_access": DataAccess,
    },
)


ApplicationConfig = TypedDict(
    "ApplicationConfig",
    {
        "class": str,
        "description": str,
        "icon": str,
        "scope": str,
    },
)


class Components(TypedDict):
    """Components."""

    protocols: list[Protocol]
    commands: list[dict]
    content: list[dict]
    effects: list[dict]
    views: list[dict]
    applications: list[ApplicationConfig]


class PluginManifest(TypedDict):
    """PluginManifest."""

    sdk_version: str
    plugin_version: str
    name: str
    description: str
    components: Components
    secrets: list[dict]
    tags: dict[str, str]
    references: list[str]
    license: str
    diagram: bool
    readme: str


class PluginRunner(PluginRunnerServicer):
    """This process runs provided plugins that register interest in incoming events."""

    sandbox: Sandbox

    def HandleEvent(self, request: EventRequest, context: Any) -> Iterable[EventResponse]:
        """This is invoked when an event comes in."""
        event = Event(request)
<<<<<<< HEAD
        event_type = event.type
        event_name = event.name
        relevant_plugins = EVENT_HANDLER_MAP[event_name]
        relevant_plugin_handlers = []

        log.debug(f"Processing {relevant_plugins} for {event_name}")
        sentry_sdk.set_tag("event-name", event_name)

        if relevant_plugins:
            # Send the Django request_started signal
            request_started.send(sender=self.__class__)

        if event_type in [EventType.PLUGIN_CREATED, EventType.PLUGIN_UPDATED]:
            plugin_name = event.target.id
            # filter only for the plugin(s) that were created/updated
            relevant_plugins = [p for p in relevant_plugins if p.startswith(f"{plugin_name}:")]
        elif event_type in {EventType.SIMPLE_API_AUTHENTICATE, EventType.SIMPLE_API_REQUEST}:
            # The target plugin's name will be part of the home-app URL path, so other plugins that
            # respond to SimpleAPI request events are not relevant
            plugin_name = event.context["plugin_name"]
            relevant_plugins = [p for p in relevant_plugins if p.startswith(f"{plugin_name}:")]

        effect_list = []

        for plugin_name in relevant_plugins:
            log.debug(f"Processing {plugin_name}")
            sentry_sdk.set_tag("plugin-name", plugin_name)

            plugin = LOADED_PLUGINS[plugin_name]
            handler_class = plugin["class"]
            base_plugin_name = plugin_name.split(":")[0]
=======
        with metrics.measure(
            metrics.get_qualified_name(self.HandleEvent), extra_tags={"event": event.name}
        ):
            event_type = event.type
            event_name = event.name
            relevant_plugins = EVENT_HANDLER_MAP[event_name]
            relevant_plugin_handlers = []

            log.debug(f"Processing {relevant_plugins} for {event_name}")
            sentry_sdk.set_tag("event-name", event_name)

            if relevant_plugins:
                await reconnect_if_needed()

            if event_type in [EventType.PLUGIN_CREATED, EventType.PLUGIN_UPDATED]:
                plugin_name = event.target.id
                # filter only for the plugin(s) that were created/updated
                relevant_plugins = [p for p in relevant_plugins if p.startswith(f"{plugin_name}:")]
            elif event_type in {EventType.SIMPLE_API_AUTHENTICATE, EventType.SIMPLE_API_REQUEST}:
                # The target plugin's name will be part of the home-app URL path, so other plugins that
                # respond to SimpleAPI request events are not relevant
                plugin_name = event.context["plugin_name"]
                relevant_plugins = [p for p in relevant_plugins if p.startswith(f"{plugin_name}:")]

            effect_list = []

            for plugin_name in relevant_plugins:
                log.debug(f"Processing {plugin_name}")
                sentry_sdk.set_tag("plugin-name", plugin_name)

                plugin = LOADED_PLUGINS[plugin_name]
                handler_class = plugin["class"]
                base_plugin_name = plugin_name.split(":")[0]

                secrets = plugin.get("secrets", {})

                secrets.update(
                    {"graphql_jwt": token_for_plugin(plugin_name=plugin_name, audience="home")}
                )
>>>>>>> fc1f142f

                try:
                    handler = handler_class(event, secrets, ENVIRONMENT)

                    if not handler.accept_event():
                        continue
                    relevant_plugin_handlers.append(handler_class)

                    classname = (
                        handler.__class__.__name__
                        if isinstance(handler, ClinicalQualityMeasure)
                        else None
                    )
                    handler_name = metrics.get_qualified_name(handler.compute)
                    with metrics.measure(
                        name=handler_name,
                        extra_tags={
                            "plugin": base_plugin_name,
                            "event": event_name,
                        },
                    ):
                        _effects = await sync_to_async(handler.compute)()
                        effects = [
                            Effect(
                                type=effect.type,
                                payload=effect.payload,
                                plugin_name=base_plugin_name,
                                classname=classname,
                                handler_name=handler_name,
                            )
                            for effect in _effects
                        ]

                        effects = validate_effects(effects)

                        apply_effects_to_context(effects, event=event)

                        log.info(f"{plugin_name}.compute() completed.")

                except Exception as e:
                    log.error(f"Encountered exception in plugin {plugin_name}:")

                    for error_line_with_newlines in traceback.format_exception(e):
                        for error_line in error_line_with_newlines.split("\n"):
                            log.error(error_line)

                    sentry_sdk.capture_exception(e)
                    continue

<<<<<<< HEAD
                classname = (
                    handler.__class__.__name__
                    if isinstance(handler, ClinicalQualityMeasure)
                    else None
                )

                compute_start_time = time.time()
                _effects = handler.compute()
                effects = [
                    Effect(
                        type=effect.type,
                        payload=effect.payload,
                        plugin_name=base_plugin_name,
                        classname=classname,
=======
                effect_list += effects

            sentry_sdk.set_tag("plugin-name", None)

            # Special handling for SimpleAPI requests: if there were no relevant handlers (as determined
            # by calling ignore_event on handlers), then set the effects list to be a single 404 Not
            # Found response effect. If multiple handlers were able to respond, log an error and set the
            # effects list to be a single 500 Internal Server Error response effect.
            if event.type in {EventType.SIMPLE_API_AUTHENTICATE, EventType.SIMPLE_API_REQUEST}:
                if len(relevant_plugin_handlers) == 0:
                    effect_list = [Response(status_code=HTTPStatus.NOT_FOUND).apply()]
                elif len(relevant_plugin_handlers) > 1:
                    log.error(
                        f"Multiple handlers responded to {EventType.Name(EventType.SIMPLE_API_REQUEST)}"
                        f" {event.context['path']}"
>>>>>>> fc1f142f
                    )
                    effect_list = [Response(status_code=HTTPStatus.INTERNAL_SERVER_ERROR).apply()]

            # Don't log anything if a plugin handler didn't actually run.
            if relevant_plugins:
                log.info(f"Responded to Event {event_name}.")

<<<<<<< HEAD
                log.info(f"{plugin_name}.compute() completed ({compute_duration} ms)")
                statsd_client.timing(
                    "plugins.protocol_duration_ms",
                    delta=compute_duration,
                    tags={"plugin": plugin_name},
                )
            except Exception as e:
                log.error(f"Encountered exception in plugin {plugin_name}:")

                for error_line_with_newlines in traceback.format_exception(e):
                    for error_line in error_line_with_newlines.split("\n"):
                        log.error(error_line)

                sentry_sdk.capture_exception(e)

                continue

            effect_list += effects

        sentry_sdk.set_tag("plugin-name", None)

        # Special handling for SimpleAPI requests: if there were no relevant handlers (as determined
        # by calling ignore_event on handlers), then set the effects list to be a single 404 Not
        # Found response effect. If multiple handlers were able to respond, log an error and set the
        # effects list to be a single 500 Internal Server Error response effect.
        if event.type in {EventType.SIMPLE_API_AUTHENTICATE, EventType.SIMPLE_API_REQUEST}:
            if len(relevant_plugin_handlers) == 0:
                effect_list = [Response(status_code=HTTPStatus.NOT_FOUND).apply()]
            elif len(relevant_plugin_handlers) > 1:
                log.error(
                    f"Multiple handlers responded to {EventType.Name(EventType.SIMPLE_API_REQUEST)}"
                    f" {event.context['path']}"
                )
                effect_list = [Response(status_code=HTTPStatus.INTERNAL_SERVER_ERROR).apply()]

        event_duration = get_duration_ms(event_start_time)

        # Don't log anything if a plugin handler didn't actually run.
        if relevant_plugins:
            # Send the Django request_finished signal
            request_finished.send(sender=self.__class__)

            log.info(f"Responded to Event {event_name} ({event_duration} ms)")
            statsd_client.timing(
                "plugins.event_duration_ms", delta=event_duration, tags={"event": event_name}
            )

        yield EventResponse(success=True, effects=effect_list)
=======
            yield EventResponse(success=True, effects=effect_list)
>>>>>>> fc1f142f

    def ReloadPlugins(
        self, request: ReloadPluginsRequest, context: Any
    ) -> Iterable[ReloadPluginsResponse]:
        """This is invoked when we need to reload plugins."""
        log.info("Reloading plugins...")
        try:
            publish_message(message={"action": "reload"})
        except ImportError:
            yield ReloadPluginsResponse(success=False)
        else:
            yield ReloadPluginsResponse(success=True)


STOP_SYNCHRONIZER = threading.Event()


def synchronize_plugins(run_once: bool = False) -> None:
    """
    Listen for messages on the pubsub channel that will indicate it is
    necessary to reinstall and reload plugins.
    """
    log.info(f'synchronize_plugins: listening for messages on pubsub channel "{CHANNEL_NAME}"')

    _, pubsub = get_client()

    pubsub.psubscribe(CHANNEL_NAME)

    while not STOP_SYNCHRONIZER.is_set():
        message = pubsub.get_message(ignore_subscribe_messages=True, timeout=5.0)

        pubsub.check_health()

        if message is None:
            continue

        log.info(f'synchronize_plugins: received message from pubsub channel "{CHANNEL_NAME}"')

        message_type = message.get("type", "")

        if message_type != "pmessage":
            continue

        data = pickle.loads(message.get("data", pickle.dumps({})))

        if "action" not in data:
            continue

        if data["action"] == "reload":
            log.info("synchronize_plugins: installing/reloading plugins for action=reload")

            try:
                install_plugins()
            except Exception as e:
                log.error(f"synchronize_plugins: install_plugins failed: {e}")
                sentry_sdk.capture_exception(e)

            try:
                load_plugins()
            except Exception as e:
                log.error(f"synchronize_plugins: load_plugins failed: {e}")
                sentry_sdk.capture_exception(e)

        if run_once:
            break


def synchronize_plugins_and_report_errors() -> None:
    """
    Run synchronize_plugins() in perpetuity and report any encountered errors.
    """
    log.info("synchronize_plugins: starting loop...")

    while not STOP_SYNCHRONIZER.is_set():
        try:
            synchronize_plugins()
        except Exception as e:
            log.error(f"synchronize_plugins: error: {e}")
            sentry_sdk.capture_exception(e)

        # don't crush redis if we're retrying in a tight loop
        sleep(0.5)


def validate_effects(effects: list[Effect]) -> list[Effect]:
    """
    Validates the effects based on predefined rules.

    Keeps only the first AUTOCOMPLETE_SEARCH_RESULTS effect and preserve all
    non-search-related effects.
    """
    seen_autocomplete = False
    validated_effects = []

    for effect in effects:
        if effect.type == EffectType.AUTOCOMPLETE_SEARCH_RESULTS:
            if seen_autocomplete:
                log.warning("Discarding additional AUTOCOMPLETE_SEARCH_RESULTS effect.")
                continue

            seen_autocomplete = True

        validated_effects.append(effect)

    return validated_effects


def apply_effects_to_context(effects: list[Effect], event: Event) -> Event:
    """Applies AUTOCOMPLETE_SEARCH_RESULTS effects to the event context.
    If we are dealing with a search event, we need to update the context with the search results.
    """
    event_name = event.name

    # Skip if the event is not a search event
    if not event_name.endswith("__PRE_SEARCH") and not event_name.endswith("__POST_SEARCH"):
        return event

    for effect in effects:
        if effect.type == EffectType.AUTOCOMPLETE_SEARCH_RESULTS:
            event.context["results"] = json.loads(effect.payload)
            # Stop processing effects if we've found a AUTOCOMPLETE_SEARCH_RESULTS
            break

    return event


def find_modules(base_path: pathlib.Path, prefix: str | None = None) -> list[str]:
    """Find all modules in the specified package path."""
    modules: list[str] = []

    for _, module_name, is_pkg in pkgutil.iter_modules(
        [base_path.as_posix()],
    ):
        if is_pkg:
            modules = modules + find_modules(
                base_path / module_name,
                prefix=f"{prefix}.{module_name}" if prefix else module_name,
            )
        else:
            modules.append(f"{prefix}.{module_name}" if prefix else module_name)

    return modules


def publish_message(message: dict) -> None:
    """Publish a message to the pubsub channel."""
    log.info(f'Publishing message to pubsub channel "{CHANNEL_NAME}"')
    client, _ = get_client()

    client.publish(CHANNEL_NAME, pickle.dumps(message))


def get_client() -> tuple[redis.Redis, redis.client.PubSub]:
    """Return a Redis client and pubsub object."""
    client = redis.from_url(REDIS_ENDPOINT)
    pubsub = client.pubsub()

    return client, pubsub


def load_or_reload_plugin(path: pathlib.Path) -> bool:
    """Given a path, load or reload a plugin."""
    log.info(f'Loading plugin at "{path}"')

    manifest_file = path / MANIFEST_FILE_NAME
    manifest_json_str = manifest_file.read_text()

    # the name is the folder name underneath the plugins directory
    name = path.name

    try:
        manifest_json: PluginManifest = json.loads(manifest_json_str)
    except Exception as e:
        log.error(f'Unable to load plugin "{name}": {e}')
        sentry_sdk.capture_exception(e)

        return False

    secrets_file = path / SECRETS_FILE_NAME
    secrets_json = {}

    if secrets_file.exists():
        try:
            secrets_json = json.load(secrets_file.open())
        except Exception as e:
            log.error(f'Unable to load secrets for plugin "{name}": {str(e)}')
            sentry_sdk.capture_exception(e)

    # TODO add existing schema validation from Michela here
    try:
        handlers = manifest_json["components"].get("protocols", []) + manifest_json[
            "components"
        ].get("applications", [])
    except Exception as e:
        log.error(f'Unable to load plugin "{name}": {str(e)}')
        sentry_sdk.capture_exception(e)

        return False

    any_failed = False

    for handler in handlers:
        # TODO add class colon validation to existing schema validation
        # TODO when we encounter an exception here, disable the plugin in response
        try:
            handler_module, handler_class = handler["class"].split(":")
            name_and_class = f"{name}:{handler_module}:{handler_class}"
        except ValueError as e:
            log.error(f'Unable to parse class for plugin "{name}": "{handler["class"]}"')
            sentry_sdk.capture_exception(e)

            any_failed = True

            continue

        try:
            sandbox = sandbox_from_module(path.parent, handler_module)
            result = sandbox.execute()

            if name_and_class in LOADED_PLUGINS:
                log.info(f"Reloading plugin '{name_and_class}'")

                LOADED_PLUGINS[name_and_class]["active"] = True

                LOADED_PLUGINS[name_and_class]["class"] = result[handler_class]
                LOADED_PLUGINS[name_and_class]["sandbox"] = result
                LOADED_PLUGINS[name_and_class]["secrets"] = secrets_json
            else:
                log.info(f"Loading plugin '{name_and_class}'")

                LOADED_PLUGINS[name_and_class] = {
                    "active": True,
                    "class": result[handler_class],
                    "sandbox": result,
                    "handler": handler,
                    "secrets": secrets_json,
                }
        except Exception as e:
            log.error(f'Error importing module "{name_and_class}": {e}')

            for error_line in traceback.format_exception(e):
                log.error(error_line)

            sentry_sdk.capture_exception(e)

            any_failed = True

    return not any_failed


def refresh_event_type_map() -> None:
    """Ensure the event subscriptions are up to date."""
    EVENT_HANDLER_MAP.clear()

    for name, plugin in LOADED_PLUGINS.items():
        if hasattr(plugin["class"], "RESPONDS_TO"):
            responds_to = plugin["class"].RESPONDS_TO

            if isinstance(responds_to, str):
                EVENT_HANDLER_MAP[responds_to].append(name)
            elif isinstance(responds_to, list):
                for event in responds_to:
                    EVENT_HANDLER_MAP[event].append(name)
            else:
                log.warning(f"Unknown RESPONDS_TO type: {type(responds_to)}")


@measured
def load_plugins(specified_plugin_paths: list[str] | None = None) -> None:
    """Load the plugins."""
    # first mark each plugin as inactive since we want to remove it from
    # LOADED_PLUGINS if it no longer exists on disk
    for plugin in LOADED_PLUGINS.values():
        plugin["active"] = False

    if specified_plugin_paths is not None:
        # convert to Paths
        plugin_paths = [pathlib.Path(name) for name in specified_plugin_paths]

        for plugin_path in plugin_paths:
            # when we import plugins we'll use the module name directly so we need to add the plugin
            # directory to the path
            path_to_append = pathlib.Path(".") / plugin_path.parent
            sys.path.append(path_to_append.as_posix())
    else:
        candidates = os.listdir(PLUGIN_DIRECTORY)

        # convert to Paths
        plugin_paths = [pathlib.Path(os.path.join(PLUGIN_DIRECTORY, name)) for name in candidates]

    # get all directories under the plugin directory
    plugin_paths = [path for path in plugin_paths if path.is_dir()]

    # load or reload each plugin
    for plugin_path in plugin_paths:
        load_or_reload_plugin(plugin_path)

    # if a plugin has been uninstalled/disabled remove it from LOADED_PLUGINS
    for name, plugin in LOADED_PLUGINS.copy().items():
        if not plugin["active"]:
            del LOADED_PLUGINS[name]

    refresh_event_type_map()

    for key in EventType.keys():  # noqa: SIM118
        value = len(EVENT_HANDLER_MAP[key]) if key in EVENT_HANDLER_MAP else 0
        statsd_client.gauge("plugins.event_handler_count", value, tags={"event": key})


# NOTE: specified_plugin_paths powers the `canvas run-plugins` command
def main(specified_plugin_paths: list[str] | None = None) -> None:
    """Run the server and the synchronize_plugins loop."""
    port = "50051"

    executor = ThreadPoolExecutor(max_workers=settings.PLUGIN_RUNNER_MAX_WORKERS)
    server = grpc.server(thread_pool=executor)
    server.add_insecure_port("127.0.0.1:" + port)

    add_PluginRunnerServicer_to_server(PluginRunner(), server)

    log.info(f"Starting server, listening on port {port}")

    # Only install plugins and start the synchronizer thread if the plugin runner was not started
    # from the CLI
    synchronizer_thread = threading.Thread(target=synchronize_plugins_and_report_errors)
    if specified_plugin_paths is None:
        install_plugins()
        STOP_SYNCHRONIZER.clear()
        synchronizer_thread.start()

    load_plugins(specified_plugin_paths)

    server.start()

    try:
        server.wait_for_termination()
    except KeyboardInterrupt:
        pass
    finally:
        executor.shutdown(wait=True, cancel_futures=True)
        if synchronizer_thread.is_alive():
            STOP_SYNCHRONIZER.set()
            synchronizer_thread.join()


if __name__ == "__main__":
    main()<|MERGE_RESOLUTION|>--- conflicted
+++ resolved
@@ -4,11 +4,8 @@
 import pickle
 import pkgutil
 import sys
-<<<<<<< HEAD
 import threading
 import time
-=======
->>>>>>> fc1f142f
 import traceback
 from collections import defaultdict
 from collections.abc import Iterable
@@ -162,39 +159,6 @@
     def HandleEvent(self, request: EventRequest, context: Any) -> Iterable[EventResponse]:
         """This is invoked when an event comes in."""
         event = Event(request)
-<<<<<<< HEAD
-        event_type = event.type
-        event_name = event.name
-        relevant_plugins = EVENT_HANDLER_MAP[event_name]
-        relevant_plugin_handlers = []
-
-        log.debug(f"Processing {relevant_plugins} for {event_name}")
-        sentry_sdk.set_tag("event-name", event_name)
-
-        if relevant_plugins:
-            # Send the Django request_started signal
-            request_started.send(sender=self.__class__)
-
-        if event_type in [EventType.PLUGIN_CREATED, EventType.PLUGIN_UPDATED]:
-            plugin_name = event.target.id
-            # filter only for the plugin(s) that were created/updated
-            relevant_plugins = [p for p in relevant_plugins if p.startswith(f"{plugin_name}:")]
-        elif event_type in {EventType.SIMPLE_API_AUTHENTICATE, EventType.SIMPLE_API_REQUEST}:
-            # The target plugin's name will be part of the home-app URL path, so other plugins that
-            # respond to SimpleAPI request events are not relevant
-            plugin_name = event.context["plugin_name"]
-            relevant_plugins = [p for p in relevant_plugins if p.startswith(f"{plugin_name}:")]
-
-        effect_list = []
-
-        for plugin_name in relevant_plugins:
-            log.debug(f"Processing {plugin_name}")
-            sentry_sdk.set_tag("plugin-name", plugin_name)
-
-            plugin = LOADED_PLUGINS[plugin_name]
-            handler_class = plugin["class"]
-            base_plugin_name = plugin_name.split(":")[0]
-=======
         with metrics.measure(
             metrics.get_qualified_name(self.HandleEvent), extra_tags={"event": event.name}
         ):
@@ -207,7 +171,8 @@
             sentry_sdk.set_tag("event-name", event_name)
 
             if relevant_plugins:
-                await reconnect_if_needed()
+                # Send the Django request_started signal
+                request_started.send(sender=self.__class__)
 
             if event_type in [EventType.PLUGIN_CREATED, EventType.PLUGIN_UPDATED]:
                 plugin_name = event.target.id
@@ -234,7 +199,6 @@
                 secrets.update(
                     {"graphql_jwt": token_for_plugin(plugin_name=plugin_name, audience="home")}
                 )
->>>>>>> fc1f142f
 
                 try:
                     handler = handler_class(event, secrets, ENVIRONMENT)
@@ -256,7 +220,7 @@
                             "event": event_name,
                         },
                     ):
-                        _effects = await sync_to_async(handler.compute)()
+                        _effects = handler.compute()
                         effects = [
                             Effect(
                                 type=effect.type,
@@ -284,22 +248,6 @@
                     sentry_sdk.capture_exception(e)
                     continue
 
-<<<<<<< HEAD
-                classname = (
-                    handler.__class__.__name__
-                    if isinstance(handler, ClinicalQualityMeasure)
-                    else None
-                )
-
-                compute_start_time = time.time()
-                _effects = handler.compute()
-                effects = [
-                    Effect(
-                        type=effect.type,
-                        payload=effect.payload,
-                        plugin_name=base_plugin_name,
-                        classname=classname,
-=======
                 effect_list += effects
 
             sentry_sdk.set_tag("plugin-name", None)
@@ -315,66 +263,17 @@
                     log.error(
                         f"Multiple handlers responded to {EventType.Name(EventType.SIMPLE_API_REQUEST)}"
                         f" {event.context['path']}"
->>>>>>> fc1f142f
                     )
                     effect_list = [Response(status_code=HTTPStatus.INTERNAL_SERVER_ERROR).apply()]
 
             # Don't log anything if a plugin handler didn't actually run.
             if relevant_plugins:
+                # Send the Django request_finished signal
+                request_finished.send(sender=self.__class__)
+
                 log.info(f"Responded to Event {event_name}.")
 
-<<<<<<< HEAD
-                log.info(f"{plugin_name}.compute() completed ({compute_duration} ms)")
-                statsd_client.timing(
-                    "plugins.protocol_duration_ms",
-                    delta=compute_duration,
-                    tags={"plugin": plugin_name},
-                )
-            except Exception as e:
-                log.error(f"Encountered exception in plugin {plugin_name}:")
-
-                for error_line_with_newlines in traceback.format_exception(e):
-                    for error_line in error_line_with_newlines.split("\n"):
-                        log.error(error_line)
-
-                sentry_sdk.capture_exception(e)
-
-                continue
-
-            effect_list += effects
-
-        sentry_sdk.set_tag("plugin-name", None)
-
-        # Special handling for SimpleAPI requests: if there were no relevant handlers (as determined
-        # by calling ignore_event on handlers), then set the effects list to be a single 404 Not
-        # Found response effect. If multiple handlers were able to respond, log an error and set the
-        # effects list to be a single 500 Internal Server Error response effect.
-        if event.type in {EventType.SIMPLE_API_AUTHENTICATE, EventType.SIMPLE_API_REQUEST}:
-            if len(relevant_plugin_handlers) == 0:
-                effect_list = [Response(status_code=HTTPStatus.NOT_FOUND).apply()]
-            elif len(relevant_plugin_handlers) > 1:
-                log.error(
-                    f"Multiple handlers responded to {EventType.Name(EventType.SIMPLE_API_REQUEST)}"
-                    f" {event.context['path']}"
-                )
-                effect_list = [Response(status_code=HTTPStatus.INTERNAL_SERVER_ERROR).apply()]
-
-        event_duration = get_duration_ms(event_start_time)
-
-        # Don't log anything if a plugin handler didn't actually run.
-        if relevant_plugins:
-            # Send the Django request_finished signal
-            request_finished.send(sender=self.__class__)
-
-            log.info(f"Responded to Event {event_name} ({event_duration} ms)")
-            statsd_client.timing(
-                "plugins.event_duration_ms", delta=event_duration, tags={"event": event_name}
-            )
-
-        yield EventResponse(success=True, effects=effect_list)
-=======
             yield EventResponse(success=True, effects=effect_list)
->>>>>>> fc1f142f
 
     def ReloadPlugins(
         self, request: ReloadPluginsRequest, context: Any
