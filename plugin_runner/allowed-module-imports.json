{
  "canvas_sdk.caching.exceptions": [
    "CacheConfigurationError",
    "CachingException"
  ],
  "canvas_sdk.caching.plugins": [
    "get_cache"
  ],
  "canvas_sdk.commands": [
    "*",
    "AdjustPrescriptionCommand",
    "AllergyCommand",
    "AssessCommand",
    "ChartSectionReviewCommand",
    "CloseGoalCommand",
    "DiagnoseCommand",
    "FamilyHistoryCommand",
    "FollowUpCommand",
    "GoalCommand",
    "HistoryOfPresentIllnessCommand",
    "ImagingOrderCommand",
    "InstructCommand",
    "LabOrderCommand",
    "MedicalHistoryCommand",
    "MedicationStatementCommand",
    "PastSurgicalHistoryCommand",
    "PerformCommand",
    "PhysicalExamCommand",
    "PlanCommand",
    "PrescribeCommand",
    "QuestionnaireCommand",
    "ReasonForVisitCommand",
    "ReferCommand",
    "RefillCommand",
    "RemoveAllergyCommand",
    "ResolveConditionCommand",
    "ReviewOfSystemsCommand",
    "StopMedicationCommand",
    "StructuredAssessmentCommand",
    "TaskCommand",
    "UpdateDiagnosisCommand",
    "UpdateGoalCommand",
    "VitalsCommand"
  ],
  "canvas_sdk.commands.base": [
    "_BaseCommand",
    "_SendableCommandMixin"
  ],
  "canvas_sdk.commands.commands.adjust_prescription": [
    "AdjustPrescriptionCommand"
  ],
  "canvas_sdk.commands.commands.allergy": [
    "Allergen",
    "AllergenType",
    "AllergyCommand"
  ],
  "canvas_sdk.commands.commands.assess": [
    "AssessCommand"
  ],
  "canvas_sdk.commands.commands.change_medication": [
    "ChangeMedicationCommand"
  ],
  "canvas_sdk.commands.commands.chart_section_review": [
    "ChartSectionReviewCommand"
  ],
  "canvas_sdk.commands.commands.close_goal": [
    "CloseGoalCommand"
  ],
  "canvas_sdk.commands.commands.diagnose": [
    "DiagnoseCommand"
  ],
  "canvas_sdk.commands.commands.exam": [
    "PhysicalExamCommand"
  ],
  "canvas_sdk.commands.commands.family_history": [
    "FamilyHistoryCommand"
  ],
  "canvas_sdk.commands.commands.follow_up": [
    "FollowUpCommand"
  ],
  "canvas_sdk.commands.commands.goal": [
    "GoalCommand"
  ],
  "canvas_sdk.commands.commands.history_present_illness": [
    "HistoryOfPresentIllnessCommand"
  ],
  "canvas_sdk.commands.commands.imaging_order": [
    "ImagingOrderCommand"
  ],
  "canvas_sdk.commands.commands.immunization_statement": [
    "ImmunizationStatementCommand"
  ],
  "canvas_sdk.commands.commands.instruct": [
    "InstructCommand"
  ],
  "canvas_sdk.commands.commands.lab_order": [
    "LabOrderCommand"
  ],
  "canvas_sdk.commands.commands.medical_history": [
    "MedicalHistoryCommand"
  ],
  "canvas_sdk.commands.commands.medication_statement": [
    "MedicationStatementCommand"
  ],
  "canvas_sdk.commands.commands.past_surgical_history": [
    "PastSurgicalHistoryCommand"
  ],
  "canvas_sdk.commands.commands.perform": [
    "PerformCommand"
  ],
  "canvas_sdk.commands.commands.plan": [
    "PlanCommand"
  ],
  "canvas_sdk.commands.commands.prescribe": [
    "ClinicalQuantity",
    "CompoundMedicationData",
    "Decimal",
    "PrescribeCommand"
  ],
  "canvas_sdk.commands.commands.questionnaire": [
    "QUESTION_CLASSES",
    "QuestionnaireCommand"
  ],
  "canvas_sdk.commands.commands.questionnaire.question": [
    "BaseQuestion",
    "CheckboxQuestion",
    "IntegerQuestion",
    "RadioQuestion",
    "ResponseOption",
    "TextQuestion"
  ],
  "canvas_sdk.commands.commands.reason_for_visit": [
    "ReasonForVisitCommand"
  ],
  "canvas_sdk.commands.commands.refer": [
    "ReferCommand"
  ],
  "canvas_sdk.commands.commands.refill": [
    "RefillCommand"
  ],
  "canvas_sdk.commands.commands.remove_allergy": [
    "RemoveAllergyCommand"
  ],
  "canvas_sdk.commands.commands.resolve_condition": [
    "ResolveConditionCommand"
  ],
  "canvas_sdk.commands.commands.review_of_systems": [
    "ReviewOfSystemsCommand"
  ],
  "canvas_sdk.commands.commands.stop_medication": [
    "StopMedicationCommand"
  ],
  "canvas_sdk.commands.commands.structured_assessment": [
    "StructuredAssessmentCommand"
  ],
  "canvas_sdk.commands.commands.task": [
    "AssigneeType",
    "TaskAssigner",
    "TaskCommand"
  ],
  "canvas_sdk.commands.commands.update_diagnosis": [
    "UpdateDiagnosisCommand"
  ],
  "canvas_sdk.commands.commands.update_goal": [
    "UpdateGoalCommand"
  ],
  "canvas_sdk.commands.commands.vitals": [
    "VitalsCommand"
  ],
  "canvas_sdk.commands.constants": [
    "ClinicalQuantity",
    "CodeSystems",
    "Coding",
    "ServiceProvider"
  ],
  "canvas_sdk.effects": [
    "Effect",
    "EffectType",
    "_BaseEffect"
  ],
  "canvas_sdk.effects.appointments_metadata": [
    "AppointmentsMetadata",
    "AppointmentsMetadataCreateFormEffect",
    "FormField",
    "InputType"
  ],
  "canvas_sdk.effects.appointments_metadata.appointments_metadata_create_form": [
    "AppointmentsMetadataCreateFormEffect",
    "FormField",
    "InputType"
  ],
  "canvas_sdk.effects.appointments_metadata.base": [
    "AppointmentsMetadata"
  ],
  "canvas_sdk.effects.banner_alert": [
    "AddBannerAlert",
    "RemoveBannerAlert"
  ],
  "canvas_sdk.effects.banner_alert.add_banner_alert": [
    "AddBannerAlert"
  ],
  "canvas_sdk.effects.banner_alert.remove_banner_alert": [
    "RemoveBannerAlert"
  ],
  "canvas_sdk.effects.base": [
    "EffectType",
    "_BaseEffect"
  ],
  "canvas_sdk.effects.billing_line_item": [
    "AddBillingLineItem",
    "RemoveBillingLineItem",
    "UpdateBillingLineItem"
  ],
  "canvas_sdk.effects.billing_line_item.add_billing_line_item": [
    "AddBillingLineItem"
  ],
  "canvas_sdk.effects.billing_line_item.remove_billing_line_item": [
    "RemoveBillingLineItem"
  ],
  "canvas_sdk.effects.billing_line_item.update_billing_line_item": [
    "UpdateBillingLineItem"
  ],
  "canvas_sdk.effects.calendar": [
    "CalendarType",
    "CreateCalendar",
    "CreateEvent",
    "EventRecurrence"
  ],
  "canvas_sdk.effects.calendar.create_calendar": [
    "CalendarType",
    "CreateCalendar"
  ],
  "canvas_sdk.effects.calendar.create_event": [
    "CreateEvent",
    "EventRecurrence"
  ],
<<<<<<< HEAD
  "canvas_sdk.effects.claim_queue": [
    "MoveClaimToQueue"
=======
  "canvas_sdk.effects.claim_label": [
    "AddClaimLabel",
    "Label",
    "RemoveClaimLabel"
  ],
  "canvas_sdk.effects.claim_line_item": [
    "UpdateClaimLineItem"
>>>>>>> b68e7d6b
  ],
  "canvas_sdk.effects.compound_medications": [
    "CompoundMedication"
  ],
  "canvas_sdk.effects.compound_medications.compound_medication": [
    "CompoundMedication"
  ],
  "canvas_sdk.effects.fax": [
    "FaxNoteEffect"
  ],
  "canvas_sdk.effects.generate_full_chart_pdf": [
    "GenerateFullChartPDFEffect"
  ],
  "canvas_sdk.effects.group": [
    "Group"
  ],
  "canvas_sdk.effects.launch_modal": [
    "LaunchModalEffect"
  ],
  "canvas_sdk.effects.metadata": [
    "Metadata"
  ],
  "canvas_sdk.effects.note": [
    "AddAppointmentLabel",
    "Appointment",
    "AppointmentIdentifier",
    "Note",
    "RemoveAppointmentLabel",
    "ScheduleEvent"
  ],
  "canvas_sdk.effects.note.appointment": [
    "AddAppointmentLabel",
    "Appointment",
    "RemoveAppointmentLabel",
    "ScheduleEvent"
  ],
  "canvas_sdk.effects.note.base": [
    "AppointmentABC",
    "AppointmentIdentifier",
    "NoteOrAppointmentABC"
  ],
  "canvas_sdk.effects.note.message": [
    "Message"
  ],
  "canvas_sdk.effects.note.note": [
    "Note"
  ],
  "canvas_sdk.effects.panel_configuration": [
    "PanelConfiguration"
  ],
  "canvas_sdk.effects.patient": [
    "CreatePatientExternalIdentifier",
    "CreatePatientPreferredPharmacies",
    "Patient",
    "PatientAddress",
    "PatientContactPoint",
    "PatientExternalIdentifier",
    "PatientMetadata",
    "PatientPreferredPharmacy"
  ],
  "canvas_sdk.effects.patient.base": [
    "Patient",
    "PatientAddress",
    "PatientContactPoint",
    "PatientExternalIdentifier",
    "PatientMetadata",
    "PatientPreferredPharmacy"
  ],
  "canvas_sdk.effects.patient.create_patient_external_identifier": [
    "CreatePatientExternalIdentifier"
  ],
  "canvas_sdk.effects.patient.create_patient_preferred_pharmacies": [
    "CreatePatientPreferredPharmacies"
  ],
  "canvas_sdk.effects.patient_chart_group": [
    "PatientChartGroup"
  ],
  "canvas_sdk.effects.patient_chart_summary_configuration": [
    "PatientChartSummaryConfiguration"
  ],
  "canvas_sdk.effects.patient_metadata": [
    "FormField",
    "InputType",
    "PatientMetadata",
    "PatientMetadataCreateFormEffect"
  ],
  "canvas_sdk.effects.patient_metadata.base": [
    "PatientMetadata"
  ],
  "canvas_sdk.effects.patient_metadata.patient_metadata_create_form": [
    "FormField",
    "InputType",
    "PatientMetadataCreateFormEffect"
  ],
  "canvas_sdk.effects.patient_portal.application_configuration": [
    "PatientPortalApplicationConfiguration"
  ],
  "canvas_sdk.effects.patient_portal.form_result": [
    "FormResult"
  ],
  "canvas_sdk.effects.patient_portal_menu_configuration": [
    "PatientPortalMenuConfiguration"
  ],
  "canvas_sdk.effects.patient_profile_configuration": [
    "PatientProfileConfiguration"
  ],
  "canvas_sdk.effects.payment_processor": [
    "AddPaymentMethodResponse",
    "CardTransaction",
    "PaymentMethod",
    "PaymentProcessorForm",
    "PaymentProcessorMetadata",
    "RemovePaymentMethodResponse"
  ],
  "canvas_sdk.effects.protocol_card": [
    "ProtocolCard",
    "Recommendation"
  ],
  "canvas_sdk.effects.protocol_card.protocol_card": [
    "ProtocolCard",
    "Recommendation"
  ],
  "canvas_sdk.effects.questionnaire_result": [
    "CreateQuestionnaireResult"
  ],
  "canvas_sdk.effects.send_contact_verification": [
    "SendContactVerificationEffect"
  ],
  "canvas_sdk.effects.send_invite": [
    "SendInviteEffect"
  ],
  "canvas_sdk.effects.show_button": [
    "ShowButtonEffect"
  ],
  "canvas_sdk.effects.simple_api": [
    "AcceptConnection",
    "Broadcast",
    "DenyConnection",
    "HTMLResponse",
    "JSON",
    "JSONResponse",
    "PlainTextResponse",
    "Response"
  ],
  "canvas_sdk.effects.surescripts": [
    "SendSurescriptsBenefitsRequestEffect",
    "SendSurescriptsEligibilityRequestEffect",
    "SendSurescriptsMedicationHistoryRequestEffect"
  ],
  "canvas_sdk.effects.surescripts.surescripts_messages": [
    "SendSurescriptsBenefitsRequestEffect",
    "SendSurescriptsEligibilityRequestEffect",
    "SendSurescriptsMedicationHistoryRequestEffect"
  ],
  "canvas_sdk.effects.task": [
    "AddTask",
    "AddTaskComment",
    "TaskMetadata",
    "TaskStatus",
    "UpdateTask"
  ],
  "canvas_sdk.effects.task.task": [
    "AddTask",
    "AddTaskComment",
    "TaskMetadata",
    "TaskStatus",
    "UpdateTask"
  ],
  "canvas_sdk.effects.update_user": [
    "UpdateUserEffect"
  ],
  "canvas_sdk.effects.widgets": [
    "PortalWidget"
  ],
  "canvas_sdk.effects.widgets.portal_widget": [
    "PortalWidget"
  ],
  "canvas_sdk.events": [
    "Event",
    "EventRequest",
    "EventResponse",
    "EventType"
  ],
  "canvas_sdk.events.base": [
    "Event",
    "TargetType"
  ],
  "canvas_sdk.handlers": [
    "BaseHandler"
  ],
  "canvas_sdk.handlers.action_button": [
    "ActionButton",
    "SHOW_BUTTON_REGEX"
  ],
  "canvas_sdk.handlers.application": [
    "Application"
  ],
  "canvas_sdk.handlers.base": [
    "BaseHandler",
    "version"
  ],
  "canvas_sdk.handlers.cron_task": [
    "CronTask"
  ],
  "canvas_sdk.handlers.payment_processors.base": [
    "PaymentProcessor"
  ],
  "canvas_sdk.handlers.payment_processors.card": [
    "CardPaymentProcessor"
  ],
  "canvas_sdk.handlers.simple_api": [
    "APIKeyAuthMixin",
    "APIKeyCredentials",
    "AuthSchemeMixin",
    "BasicAuthMixin",
    "BasicCredentials",
    "BearerCredentials",
    "Credentials",
    "PatientSessionAuthMixin",
    "SessionCredentials",
    "SimpleAPI",
    "SimpleAPIRoute",
    "StaffSessionAuthMixin",
    "api"
  ],
  "canvas_sdk.handlers.simple_api.api": [
    "Credentials",
    "FileFormPart",
    "FormPart",
    "Request",
    "RouteHandler",
    "SimpleAPI",
    "SimpleAPIBase",
    "SimpleAPIRoute",
    "SimpleAPIType",
    "StringFormPart",
    "delete",
    "get",
    "parse_multipart_form",
    "patch",
    "post",
    "put"
  ],
  "canvas_sdk.handlers.simple_api.exceptions": [
    "AuthenticationError",
    "AuthenticationSchemeError",
    "InvalidCredentialsError",
    "InvalidCredentialsFormatError",
    "NoAuthorizationHeaderError",
    "SimpleAPIException"
  ],
  "canvas_sdk.handlers.simple_api.security": [
    "APIKeyAuthMixin",
    "APIKeyCredentials",
    "AuthSchemeMixin",
    "BasicAuthMixin",
    "BasicCredentials",
    "BearerCredentials",
    "Credentials",
    "PatientSessionAuthMixin",
    "SessionCredentials",
    "StaffSessionAuthMixin"
  ],
  "canvas_sdk.handlers.simple_api.tools": [
    "CaseInsensitiveMultiDict",
    "KeyType",
    "MultiDict",
    "ValueType",
    "separate_headers"
  ],
  "canvas_sdk.handlers.simple_api.websocket": [
    "WebSocket",
    "WebSocketAPI"
  ],
  "canvas_sdk.protocols": [
    "BaseProtocol",
    "ClinicalQualityMeasure"
  ],
  "canvas_sdk.protocols.base": [
    "BaseProtocol"
  ],
  "canvas_sdk.protocols.clinical_quality_measure": [
    "ClinicalQualityMeasure"
  ],
  "canvas_sdk.protocols.timeframe": [
    "Timeframe"
  ],
  "canvas_sdk.questionnaires": [
    "questionnaire_from_yaml"
  ],
  "canvas_sdk.questionnaires.utils": [
    "Draft7Validator",
    "ExtendedDraft7Validator",
    "QuestionnaireConfig",
    "from_yaml"
  ],
  "canvas_sdk.templates": [
    "render_to_string"
  ],
  "canvas_sdk.templates.utils": [
    "render_to_string"
  ],
  "canvas_sdk.utils": [
    "Http",
    "batch_get",
    "batch_patch",
    "batch_post",
    "batch_put"
  ],
  "canvas_sdk.utils.db": [
    "thread_cleanup"
  ],
  "canvas_sdk.utils.http": [
    "Http",
    "ThreadPoolExecutor",
    "batch_get",
    "batch_patch",
    "batch_post",
    "batch_put",
    "ontologies_http",
    "pharmacy_http",
    "science_http"
  ],
  "canvas_sdk.v1.data": [
    "AllergyIntolerance",
    "AllergyIntoleranceCoding",
    "Appointment",
    "AppointmentExternalIdentifier",
    "AppointmentLabel",
    "AppointmentMetadata",
    "Assessment",
    "BannerAlert",
    "BasePosting",
    "BaseRemittanceAdvice",
    "BillingLineItem",
    "BillingLineItemModifier",
    "BulkPatientPosting",
    "BusinessLine",
    "CanvasUser",
    "CareTeamMembership",
    "CareTeamRole",
    "ChargeDescriptionMaster",
    "Claim",
    "ClaimCoverage",
    "ClaimDiagnosisCode",
    "ClaimLineItem",
    "ClaimPatient",
    "ClaimQueue",
    "Command",
    "CompoundMedication",
    "Condition",
    "ConditionCoding",
    "Coverage",
    "CoveragePosting",
    "CurrentNoteStateEvent",
    "DetectedIssue",
    "DetectedIssueEvidence",
    "Device",
    "Discount",
    "EligibilitySummary",
    "Encounter",
    "Facility",
    "Goal",
    "ImagingOrder",
    "ImagingReport",
    "ImagingReview",
    "Immunization",
    "ImmunizationCoding",
    "ImmunizationStatement",
    "ImmunizationStatementCoding",
    "InstallmentPlan",
    "Interview",
    "InterviewQuestionResponse",
    "InterviewQuestionnaireMap",
    "Invoice",
    "LabOrder",
    "LabOrderReason",
    "LabOrderReasonCondition",
    "LabPartner",
    "LabPartnerTest",
    "LabReport",
    "LabReview",
    "LabTest",
    "LabValue",
    "LabValueCoding",
    "LineItemTransfer",
    "Medication",
    "MedicationCoding",
    "MedicationHistoryMedication",
    "MedicationHistoryMedicationCoding",
    "MedicationHistoryResponse",
    "MedicationHistoryResponseStatus",
    "MedicationStatement",
    "Message",
    "MessageAttachment",
    "MessageTransmission",
    "NewLineItemAdjustment",
    "NewLineItemPayment",
    "Note",
    "NoteStateChangeEvent",
    "NoteType",
    "Observation",
    "ObservationCoding",
    "ObservationComponent",
    "ObservationComponentCoding",
    "ObservationValueCoding",
    "Organization",
    "Patient",
    "PatientAddress",
    "PatientConsent",
    "PatientConsentCoding",
    "PatientConsentRejectionCoding",
    "PatientContactPoint",
    "PatientExternalIdentifier",
    "PatientFacilityAddress",
    "PatientMetadata",
    "PatientPosting",
    "PatientSetting",
    "PaymentCollection",
    "PayorSpecificCharge",
    "PracticeLocation",
    "PracticeLocationSetting",
    "ProtocolCurrent",
    "ProtocolOverride",
    "Question",
    "Questionnaire",
    "QuestionnaireQuestionMap",
    "ReasonForVisitSettingCoding",
    "Referral",
    "ReferralReport",
    "ResponseOption",
    "ResponseOptionSet",
    "ServiceProvider",
    "Staff",
    "StaffAddress",
    "StaffContactPoint",
    "StaffLicense",
    "StaffPhoto",
    "StaffRole",
    "StopMedicationEvent",
    "Task",
    "TaskComment",
    "TaskLabel",
    "TaskMetadata",
    "TaskTaskLabel",
    "Team",
    "TeamContactPoint",
    "Transactor",
    "TransactorAddress",
    "TransactorPhone"
  ],
  "canvas_sdk.v1.data.allergy_intolerance": [
    "AllergyIntolerance",
    "AllergyIntoleranceCoding"
  ],
  "canvas_sdk.v1.data.appointment": [
    "Appointment",
    "AppointmentExternalIdentifier",
    "AppointmentLabel",
    "AppointmentMetadata",
    "AppointmentProgressStatus"
  ],
  "canvas_sdk.v1.data.assessment": [
    "Assessment",
    "AssessmentStatus"
  ],
  "canvas_sdk.v1.data.banner_alert": [
    "BannerAlert"
  ],
  "canvas_sdk.v1.data.billing": [
    "BillingLineItem",
    "BillingLineItemModifier",
    "BillingLineItemStatus"
  ],
  "canvas_sdk.v1.data.business_line": [
    "BusinessLine",
    "BusinessLineState"
  ],
  "canvas_sdk.v1.data.care_team": [
    "CareTeamMembership",
    "CareTeamMembershipStatus",
    "CareTeamRole"
  ],
  "canvas_sdk.v1.data.charge_description_master": [
    "ChargeDescriptionMaster"
  ],
  "canvas_sdk.v1.data.claim": [
    "Claim",
    "ClaimCoverage",
    "ClaimPatient",
    "ClaimPayerOrder",
    "ClaimQueue",
    "ClaimQueueColumns",
    "ClaimQueues",
    "ClaimTypeCode",
    "InstallmentPlan",
    "InstallmentPlanStatus"
  ],
  "canvas_sdk.v1.data.claim_diagnosis_code": [
    "ClaimDiagnosisCode"
  ],
  "canvas_sdk.v1.data.claim_line_item": [
    "ClaimLineItem",
    "ClaimLineItemStatus",
    "FamilyPlanningOptions",
    "LineItemCodes"
  ],
  "canvas_sdk.v1.data.command": [
    "Command"
  ],
  "canvas_sdk.v1.data.common": [
    "AddressState",
    "AddressType",
    "AddressUse",
    "ColorEnum",
    "ContactPointState",
    "ContactPointSystem",
    "ContactPointUse",
    "DocumentReviewMode",
    "OrderStatus",
    "Origin",
    "PersonSex",
    "ReviewPatientCommunicationMethod",
    "ReviewStatus",
    "TaxIDType"
  ],
  "canvas_sdk.v1.data.compound_medication": [
    "CompoundMedication"
  ],
  "canvas_sdk.v1.data.condition": [
    "ClinicalStatus",
    "Condition",
    "ConditionCoding"
  ],
  "canvas_sdk.v1.data.coverage": [
    "Coverage",
    "CoverageRelationshipCode",
    "CoverageStack",
    "CoverageState",
    "CoverageType",
    "EligibilitySummary",
    "Transactor",
    "TransactorAddress",
    "TransactorCoverageType",
    "TransactorPhone",
    "TransactorType"
  ],
  "canvas_sdk.v1.data.detected_issue": [
    "DetectedIssue",
    "DetectedIssueEvidence"
  ],
  "canvas_sdk.v1.data.device": [
    "Device"
  ],
  "canvas_sdk.v1.data.discount": [
    "Discount"
  ],
  "canvas_sdk.v1.data.encounter": [
    "Encounter",
    "EncounterMedium",
    "EncounterState"
  ],
  "canvas_sdk.v1.data.facility": [
    "Facility"
  ],
  "canvas_sdk.v1.data.goal": [
    "Goal",
    "GoalAchievementStatus",
    "GoalLifecycleStatus",
    "GoalPriority"
  ],
  "canvas_sdk.v1.data.imaging": [
    "ImagingOrder",
    "ImagingReport",
    "ImagingReview"
  ],
  "canvas_sdk.v1.data.immunization": [
    "Immunization",
    "ImmunizationCoding",
    "ImmunizationReasonsNotGiven",
    "ImmunizationStatement",
    "ImmunizationStatementCoding",
    "ImmunizationStatus"
  ],
  "canvas_sdk.v1.data.invoice": [
    "Invoice",
    "InvoiceRecipients",
    "InvoiceSentMeans",
    "InvoiceStatus",
    "InvoiceWorkflow"
  ],
  "canvas_sdk.v1.data.lab": [
    "LabOrder",
    "LabOrderReason",
    "LabOrderReasonCondition",
    "LabPartner",
    "LabPartnerTest",
    "LabReport",
    "LabReview",
    "LabReviewQuerySet",
    "LabTest",
    "LabValue",
    "LabValueCoding",
    "TransmissionType"
  ],
  "canvas_sdk.v1.data.line_item_transaction": [
    "LineItemTransfer",
    "NewLineItemAdjustment",
    "NewLineItemPayment"
  ],
  "canvas_sdk.v1.data.medication": [
    "Medication",
    "MedicationCoding",
    "Status"
  ],
  "canvas_sdk.v1.data.medication_history": [
    "MedicationHistoryMedication",
    "MedicationHistoryMedicationCoding",
    "MedicationHistoryResponse",
    "MedicationHistoryResponseStatus"
  ],
  "canvas_sdk.v1.data.medication_statement": [
    "MedicationStatement"
  ],
  "canvas_sdk.v1.data.message": [
    "Message",
    "MessageAttachment",
    "MessageTransmission",
    "TransmissionChannel"
  ],
  "canvas_sdk.v1.data.note": [
    "CurrentNoteStateEvent",
    "Note",
    "NoteStateChangeEvent",
    "NoteStates",
    "NoteType",
    "NoteTypeCategories",
    "NoteTypes",
    "PracticeLocationPOS"
  ],
  "canvas_sdk.v1.data.observation": [
    "Observation",
    "ObservationCoding",
    "ObservationComponent",
    "ObservationComponentCoding",
    "ObservationValueCoding"
  ],
  "canvas_sdk.v1.data.organization": [
    "Organization"
  ],
  "canvas_sdk.v1.data.patient": [
    "ContactPointState",
    "ContactPointSystem",
    "Patient",
    "PatientAddress",
    "PatientContactPoint",
    "PatientExternalIdentifier",
    "PatientFacilityAddress",
    "PatientMetadata",
    "PatientSetting",
    "PatientSettingConstants",
    "SexAtBirth"
  ],
  "canvas_sdk.v1.data.patient_consent": [
    "PatientConsent",
    "PatientConsentCoding",
    "PatientConsentRejectionCoding"
  ],
  "canvas_sdk.v1.data.payment_collection": [
    "PaymentCollection",
    "PostingMethods"
  ],
  "canvas_sdk.v1.data.payor_specific_charge": [
    "PayorSpecificCharge"
  ],
  "canvas_sdk.v1.data.posting": [
    "BasePosting",
    "BaseRemittanceAdvice",
    "BulkPatientPosting",
    "CoveragePosting",
    "PatientPosting"
  ],
  "canvas_sdk.v1.data.practicelocation": [
    "PracticeLocation",
    "PracticeLocationPOS",
    "PracticeLocationSetting"
  ],
  "canvas_sdk.v1.data.protocol_current": [
    "ProtocolCurrent",
    "ProtocolCurrentStatus"
  ],
  "canvas_sdk.v1.data.protocol_override": [
    "IntervalUnit",
    "ProtocolOverride",
    "Status"
  ],
  "canvas_sdk.v1.data.protocol_result": [
    "ProtocolResult",
    "ProtocolResultStatus"
  ],
  "canvas_sdk.v1.data.questionnaire": [
    "Interview",
    "InterviewQuerySet",
    "InterviewQuestionResponse",
    "InterviewQuestionnaireMap",
    "Question",
    "Questionnaire",
    "QuestionnaireQuestionMap",
    "ResponseOption",
    "ResponseOptionSet"
  ],
  "canvas_sdk.v1.data.reason_for_visit": [
    "ReasonForVisitSettingCoding"
  ],
  "canvas_sdk.v1.data.referral": [
    "Referral",
    "ReferralReport"
  ],
  "canvas_sdk.v1.data.service_provider": [
    "ServiceProvider"
  ],
  "canvas_sdk.v1.data.staff": [
    "Staff",
    "StaffAddress",
    "StaffContactPoint",
    "StaffLicense",
    "StaffPhoto",
    "StaffRole"
  ],
  "canvas_sdk.v1.data.stop_medication_event": [
    "StopMedicationEvent"
  ],
  "canvas_sdk.v1.data.task": [
    "EventType",
    "Task",
    "TaskComment",
    "TaskLabel",
    "TaskLabelModule",
    "TaskMetadata",
    "TaskStatus",
    "TaskTaskLabel",
    "TaskType"
  ],
  "canvas_sdk.v1.data.team": [
    "Team",
    "TeamContactPoint",
    "TeamResponsibility"
  ],
  "canvas_sdk.v1.data.user": [
    "CanvasUser"
  ],
  "canvas_sdk.value_set.custom": [
    "Antiarrhythmics",
    "DiabetesCirculatoryClassConditionSuspect",
    "DiabetesEyeClassConditionSuspect",
    "DiabetesEyeConditionSuspect",
    "DiabetesNeurologicConditionSuspect",
    "DiabetesOtherClassConditionSuspect",
    "DiabetesRenalConditionSuspect",
    "DiabetesWithoutComplication",
    "DysrhythmiaClassConditionSuspect",
    "Hcc005v1AnnualWellnessVisit",
    "HypertensiveChronicKidneyDisease",
    "LabReportCreatinine"
  ],
  "canvas_sdk.value_set.hcc2018": [
    "HCCConditions"
  ],
  "canvas_sdk.value_set.v2022.adverse_event": [
    "StatinAllergen"
  ],
  "canvas_sdk.value_set.v2022.allergy": [
    "AceInhibitorOrArbIngredient",
    "BetaBlockerTherapyIngredient",
    "EggSubstance",
    "InfluenzaVaccination",
    "InfluenzaVaccine",
    "StatinAllergen"
  ],
  "canvas_sdk.value_set.v2022.assessment": [
    "AverageNumberOfDrinksPerDrinkingDay",
    "FallsScreening",
    "HistoryOfHipFractureInParent",
    "Phq9AndPhq9MTools",
    "SexuallyActive",
    "StandardizedPainAssessmentTool",
    "StandardizedToolsForAssessmentOfCognition",
    "TobaccoUseScreening"
  ],
  "canvas_sdk.value_set.v2022.communication": [
    "ConsultantReport",
    "LevelOfSeverityOfRetinopathyFindings",
    "MacularEdemaFindingsPresent"
  ],
  "canvas_sdk.value_set.v2022.condition": [
    "ActiveTuberculosisForUrologyCare",
    "AcuteAndSubacuteIridocyclitis",
    "AcutePharyngitis",
    "AcuteTonsillitis",
    "AlcoholAndDrugDependence",
    "AlcoholWithdrawal",
    "AllergyToAceInhibitorOrArb",
    "AllergyToBetaBlockerTherapy",
    "AllergyToEggs",
    "AllergyToInfluenzaVaccine",
    "Amblyopia",
    "AnaphylacticReactionToCommonBakersYeast",
    "AnaphylacticReactionToDtapVaccine",
    "AnkylosingSpondylitis",
    "Arrhythmia",
    "Asthma",
    "AtherosclerosisAndPeripheralArterialDisease",
    "AtrioventricularBlock",
    "BenzodiazepineWithdrawal",
    "BipolarDiagnosis",
    "BipolarDisorder",
    "BladderCancerForUrologyCare",
    "Bradycardia",
    "Breastfeeding",
    "BurnConfinedToEyeAndAdnexa",
    "Cancer",
    "CardiacPacerInSitu",
    "CataractSecondaryToOcularDisorders",
    "Cataract_Congenital",
    "Cataract_MatureOrHypermature",
    "Cataract_PosteriorPolar",
    "CentralCornealUlcer",
    "CerebrovascularDisease_Stroke_Tia",
    "CertainTypesOfIridocyclitis",
    "ChoroidalDegenerations",
    "ChoroidalDetachment",
    "ChoroidalHemorrhageAndRupture",
    "ChronicIridocyclitis",
    "ChronicKidneyDisease_Stage5",
    "ChronicLiverDisease",
    "ChronicMalnutrition",
    "CloudyCornea",
    "ComorbidConditionsForRespiratoryConditions",
    "CompetingConditionsForRespiratoryConditions",
    "ComplicationsOfPregnancy_ChildbirthAndThePuerperium",
    "CongenitalOrAcquiredAbsenceOfCervix",
    "CornealEdema",
    "CornealOpacityAndOtherDisordersOfCornea",
    "CoronaryArteryDiseaseNoMi",
    "CushingsSyndrome",
    "DegenerationOfMaculaAndPosteriorPole",
    "DegenerativeDisordersOfGlobe",
    "DementiaAndMentalDegenerations",
    "DentalCaries",
    "DepressionDiagnosis",
    "Diabetes",
    "DiabeticMacularEdema",
    "DiabeticNephropathy",
    "DiabeticRetinopathy",
    "DiagnosesUsedToIndicateSexualActivity",
    "DiagnosisOfHypertension",
    "DisordersOfOpticChiasm",
    "DisordersOfTheImmuneSystem",
    "DisordersOfVisualCortex",
    "DisseminatedChorioretinitisAndDisseminatedRetinochoroiditis",
    "Dysthymia",
    "EhlersDanlosSyndrome",
    "EncephalopathyDueToChildhoodVaccination",
    "EndStageRenalDisease",
    "EssentialHypertension",
    "FamilialHypercholesterolemia",
    "FocalChorioretinitisAndFocalRetinochoroiditis",
    "FractureLowerBody",
    "FrailtyDiagnosis",
    "GeneralizedAnxietyDisorder",
    "Glaucoma",
    "GlaucomaAssociatedWithCongenitalAnomalies_Dystrophies_AndSystemicSyndromes",
    "GlomerulonephritisAndNephroticSyndrome",
    "HeartFailure",
    "HepatitisA",
    "HepatitisB",
    "HereditaryChoroidalDystrophies",
    "HereditaryCornealDystrophies",
    "HereditaryRetinalDystrophies",
    "HistoryOfBilateralMastectomy",
    "Hiv",
    "Hyperparathyroidism",
    "HypertensiveChronicKidneyDisease",
    "Hyperthyroidism",
    "Hypotension",
    "HypotonyOfEye",
    "ImmunocompromisedConditions",
    "IndicatorsOfHumanImmunodeficiencyVirusHiv",
    "InjuryToOpticNerveAndPathways",
    "IntoleranceToAceInhibitorOrArb",
    "IntoleranceToBetaBlockerTherapy",
    "IntoleranceToInfluenzaVaccine",
    "Intussusception",
    "IschemicHeartDiseaseOrOtherRelatedDiagnoses",
    "KidneyFailure",
    "KidneyTransplantRecipient",
    "LimitedLifeExpectancy",
    "LiverDisease",
    "Lupus",
    "MacularScarOfPosteriorPolar",
    "MajorDepression",
    "MajorDepressionIncludingRemission",
    "MalabsorptionSyndromes",
    "MalignantNeoplasmOfColon",
    "MalignantNeoplasmOfLymphaticAndHematopoieticTissue",
    "MarfansSyndrome",
    "Measles",
    "MixedHistologyUrothelialCellCarcinomaForUrologyCare",
    "ModerateOrSevereLvsd",
    "MorbidObesity",
    "MorgagnianCataract",
    "Mumps",
    "MyocardialInfarction",
    "Narcolepsy",
    "NystagmusAndOtherIrregularEyeMovements",
    "OpenWoundOfEyeball",
    "OpticAtrophy",
    "OpticNeuritis",
    "OsteogenesisImperfecta",
    "Osteopenia",
    "Osteoporosis",
    "OsteoporoticFractures",
    "OtherAndUnspecifiedFormsOfChorioretinitisAndRetinochoroiditis",
    "OtherBackgroundRetinopathyAndRetinalVascularChanges",
    "OtherBipolarDisorder",
    "OtherDisordersOfOpticNerve",
    "OtherEndophthalmitis",
    "OtherProliferativeRetinopathy",
    "PainRelatedToProstateCancer",
    "PathologicMyopia",
    "PersonalityDisorderEmotionallyLabile",
    "PervasiveDevelopmentalDisorder",
    "PosteriorLenticonus",
    "Pregnancy",
    "PregnancyOrOtherRelatedDiagnoses",
    "PrimaryOpenAngleGlaucoma",
    "PriorPenetratingKeratoplasty",
    "ProstateCancer",
    "Proteinuria",
    "PsoriaticArthritis",
    "PurulentEndophthalmitis",
    "RemSleepBehaviorDisorder",
    "RenalFailureDueToAceInhibitor",
    "RetinalDetachmentWithRetinalDefect",
    "RetinalVascularOcclusion",
    "RetrolentalFibroplasias",
    "Rhabdomyolysis",
    "RheumatoidArthritis",
    "Rubella",
    "Schizophrenia",
    "SchizophreniaOrPsychoticDisorder",
    "Scleritis",
    "SeizureDisorder",
    "SeparationOfRetinalLayers",
    "SevereCombinedImmunodeficiency",
    "StableAndUnstableAngina",
    "StatinAssociatedMuscleSymptoms",
    "StatusPostLeftMastectomy",
    "StatusPostRightMastectomy",
    "TraumaticCataract",
    "Type1Diabetes",
    "UnilateralMastectomy_UnspecifiedLaterality",
    "UpperRespiratoryInfection",
    "UrinaryRetention",
    "Uveitis",
    "VaricellaZoster",
    "VascularDisordersOfIrisAndCiliaryBody",
    "VisualFieldDefects"
  ],
  "canvas_sdk.value_set.v2022.device": [
    "CardiacPacer",
    "FrailtyDevice"
  ],
  "canvas_sdk.value_set.v2022.diagnostic_study": [
    "BoneScan",
    "CtColonography",
    "CupToDiscRatio",
    "DexaDualEnergyXrayAbsorptiometry_BoneDensityForUrologyCare",
    "DiagnosticStudiesDuringPregnancy",
    "DxaDualEnergyXrayAbsorptiometryScan",
    "EjectionFraction",
    "MacularExam",
    "Mammography",
    "OpticDiscExamForStructuralAbnormalities",
    "XRayStudyAllInclusive"
  ],
  "canvas_sdk.value_set.v2022.encounter": [
    "AcuteInpatient",
    "AnnualWellnessVisit",
    "AudiologyVisit",
    "BehavioralHealthFollowUpVisit",
    "BehavioralNeuropsychAssessment",
    "CareServicesInLongTermResidentialFacility",
    "ClinicalOralEvaluation",
    "ContactOrOfficeVisit",
    "DetoxificationVisit",
    "DischargeServicesHospitalInpatient",
    "DischargeServicesHospitalInpatientSameDayDischarge",
    "DischargeServicesNursingFacility",
    "EmergencyDepartmentVisit",
    "EncounterInfluenza",
    "EncounterInpatient",
    "EncounterToDocumentMedications",
    "EncounterToEvaluateBmi",
    "EncounterToScreenForBloodPressure",
    "EncounterToScreenForDepression",
    "EsrdMonthlyOutpatientServices",
    "FrailtyEncounter",
    "GroupPsychotherapy",
    "HomeHealthcareServices",
    "HospitalInpatientVisitInitial",
    "HospitalObservationCareInitial",
    "HospitalServicesForUrologyCare",
    "MedicalDisabilityExam",
    "NonacuteInpatient",
    "NursingFacilityVisit",
    "Observation",
    "OccupationalTherapyEvaluation",
    "OfficeVisit",
    "OnlineAssessments",
    "OphthalmologicServices",
    "OphthalmologicalServices",
    "Outpatient",
    "OutpatientConsultation",
    "OutpatientEncountersForPreventiveCare",
    "PalliativeCareEncounter",
    "PatientProviderInteraction",
    "PhysicalTherapyEvaluation",
    "PreventiveCareServicesEstablishedOfficeVisit_18AndUp",
    "PreventiveCareServicesGroupCounseling",
    "PreventiveCareServicesIndividualCounseling",
    "PreventiveCareServicesInitialOfficeVisit_18AndUp",
    "PreventiveCareServicesOther",
    "PreventiveCareServices_InitialOfficeVisit_0To17",
    "PreventiveCare_EstablishedOfficeVisit_0To17",
    "PsychVisitDiagnosticEvaluation",
    "PsychVisitFamilyPsychotherapy",
    "PsychVisitPsychotherapy",
    "Psychoanalysis",
    "PsychotherapyAndPharmacologicManagement",
    "SpeechAndHearingEvaluation",
    "TelehealthServices",
    "TelephoneVisits"
  ],
  "canvas_sdk.value_set.v2022.immunization": [
    "DtapVaccine",
    "HepatitisAVaccine",
    "HepatitisBVaccine",
    "HibVaccine3DoseSchedule",
    "HibVaccine4DoseSchedule",
    "InactivatedPolioVaccineIpv",
    "InfluenzaVaccine",
    "InfluenzaVirusLaivImmunization",
    "Measles_MumpsAndRubellaMmrVaccine",
    "PneumococcalConjugateVaccine",
    "PneumococcalPolysaccharide23Vaccine",
    "RotavirusVaccine3DoseSchedule",
    "VaricellaZosterVaccineVzv"
  ],
  "canvas_sdk.value_set.v2022.individual_characteristic": [
    "Ethnicity",
    "Female",
    "OncAdministrativeSex",
    "Payer",
    "Race",
    "White"
  ],
  "canvas_sdk.value_set.v2022.intervention": [
    "AlcoholAndDrugDependenceTreatment",
    "CognitiveAssessment",
    "CounselingForNutrition",
    "CounselingForPhysicalActivity",
    "DialysisEducation",
    "DietaryRecommendations",
    "FollowUpForAboveNormalBmi",
    "FollowUpForAdolescentDepression",
    "FollowUpForAdultDepression",
    "FollowUpForBelowNormalBmi",
    "FollowUpWithin4Weeks",
    "HospiceCareAmbulatory",
    "LifestyleRecommendation",
    "OtherServicesRelatedToDialysis",
    "PalliativeCareIntervention",
    "PalliativeOrHospiceCare",
    "PsychVisitPsychotherapy",
    "RecommendationToIncreasePhysicalActivity",
    "Referral",
    "ReferralForAdolescentDepression",
    "ReferralForAdultDepression",
    "ReferralOrCounselingForAlcoholConsumption",
    "ReferralToPrimaryCareOrAlternateProvider",
    "ReferralsWhereWeightAssessmentMayOccur",
    "TobaccoUseCessationCounseling",
    "WeightReductionRecommended"
  ],
  "canvas_sdk.value_set.v2022.laboratory_test": [
    "AntiHepatitisAIggAntigenTest",
    "AntiHepatitisBVirusSurfaceAb",
    "ChlamydiaScreening",
    "FecalOccultBloodTestFobt",
    "FitDna",
    "GroupAStreptococcusTest",
    "Hba1CLaboratoryTest",
    "HpvTest",
    "HumanImmunodeficiencyVirusHivLaboratoryTestCodesAbAndAg",
    "LabTestsDuringPregnancy",
    "LabTestsForSexuallyTransmittedInfections",
    "LaboratoryTestsForHypertension",
    "LdlCholesterol",
    "MeaslesAntibodyTestIggAntibodyPresence",
    "MeaslesAntibodyTestIggAntibodyTiter",
    "MumpsAntibodyTestIggAntibodyPresence",
    "MumpsAntibodyTestIggAntibodyTiter",
    "PapTest",
    "PregnancyTest",
    "ProstateSpecificAntigenTest",
    "RubellaAntibodyTestIggAntibodyPresence",
    "RubellaAntibodyTestIggAntibodyTiter",
    "UrineProteinTests",
    "VaricellaZosterAntibodyTestIggAntibodyPresence",
    "VaricellaZosterAntibodyTestIggAntibodyTiter"
  ],
  "canvas_sdk.value_set.v2022.medication": [
    "AceInhibitorOrArbOrArni",
    "AdhdMedications",
    "AdolescentDepressionMedications",
    "AdultDepressionMedications",
    "AmitriptylineHydrochloride",
    "Amoxapine",
    "AndrogenDeprivationTherapyForUrologyCare",
    "AntiInfectives_Other",
    "AntibioticMedicationsForPharyngitis",
    "AntidepressantMedication",
    "Antipsychotic",
    "AromataseInhibitors",
    "Atropine",
    "BcgBacillusCalmetteGuerinForUrologyCare",
    "Benzodiazepine",
    "Benztropine",
    "BetaBlockerTherapy",
    "BetaBlockerTherapyForLvsd",
    "Brompheniramine",
    "Butabarbital",
    "Butalbital",
    "Carbinoxamine",
    "Carisoprodol",
    "ChemotherapyForAdvancedCancer",
    "Chlorpheniramine",
    "Chlorpropamide",
    "Chlorzoxazone",
    "Clemastine",
    "Clomipramine",
    "ConjugatedEstrogens",
    "ContraceptiveMedications",
    "CyclobenzaprineHydrochloride",
    "Cyproheptadine",
    "DementiaMedications",
    "DesiccatedThyroid",
    "Desipramine",
    "Dexbrompheniramine",
    "Dexchlorpheniramine",
    "Dicyclomine",
    "Dimenhydrinate",
    "Diphenhydramine",
    "Dipyridamole",
    "Disopyramide",
    "Doxylamine",
    "EsterifiedEstrogens",
    "Estradiol",
    "Estropipate",
    "GlucocorticoidsOralOnly",
    "Glyburide",
    "Guanfacine",
    "HighIntensityStatinTherapy",
    "Hydroxyzine",
    "Hyoscyamine",
    "Imipramine",
    "ImmunosuppressiveDrugsForUrologyCare",
    "Indomethacin",
    "Isotretinoin",
    "Isoxsuprine",
    "KetorolacTromethamine",
    "ListOfSingleRxnormCodeConceptsForHighRiskDrugsForTheElderly",
    "LowIntensityStatinTherapy",
    "Meclizine",
    "MedicationsForAboveNormalBmi",
    "MedicationsForBelowNormalBmi",
    "Megestrol",
    "Meperidine",
    "Meprobamate",
    "Metaxalone",
    "Methocarbamol",
    "Methscopolamine",
    "Methyldopa",
    "ModerateIntensityStatinTherapy",
    "Nifedipine",
    "NonbenzodiazepineHypnotics",
    "Nortriptyline",
    "OpiateAntagonists",
    "Orphenadrine",
    "Paroxetine",
    "Pentobarbital",
    "PharmacologicTherapyForHypertension",
    "Phenobarbital",
    "PromethazineHydrochloride",
    "Propantheline",
    "Protriptyline",
    "Pyrilamine",
    "Scopolamine",
    "Secobarbital",
    "TobaccoUseCessationPharmacotherapy",
    "Trihexyphenidyl",
    "Trimipramine",
    "Triprolidine"
  ],
  "canvas_sdk.value_set.v2022.physical_exam": [
    "BestCorrectedVisualAcuityExamUsingSnellenChart",
    "BmiPercentile",
    "BmiRatio",
    "HeartRate",
    "Height",
    "RetinalOrDilatedEyeExam",
    "Weight"
  ],
  "canvas_sdk.value_set.v2022.procedure": [
    "BilateralMastectomy",
    "CabgSurgeries",
    "Cabg_PciProcedure",
    "CardiacSurgery",
    "CarotidIntervention",
    "CataractSurgery",
    "ChemotherapyAdministration",
    "Colonoscopy",
    "CystectomyForUrologyCare",
    "DialysisServices",
    "DtapVaccineAdministered",
    "FlexibleSigmoidoscopy",
    "FluorideVarnishApplicationForChildren",
    "GastricBypassSurgery",
    "Hemodialysis",
    "HepatitisAVaccineAdministered",
    "HepatitisBVaccineAdministered",
    "HibVaccine3DoseScheduleAdministered",
    "HibVaccine4DoseScheduleAdministered",
    "HysterectomyWithNoResidualCervix",
    "InactivatedPolioVaccineIpvAdministered",
    "InfluenzaVaccination",
    "InfluenzaVaccineAdministered",
    "InfluenzaVirusLaivProcedure",
    "KidneyTransplant",
    "Measles_MumpsAndRubellaMmrVaccineAdministered",
    "Pci",
    "PeritonealDialysis",
    "PneumococcalConjugateVaccineAdministered",
    "PrimaryThaProcedure",
    "PrimaryTkaProcedure",
    "ProceduresUsedToIndicateSexualActivity",
    "ProstateCancerTreatment",
    "RadiationTreatmentManagement",
    "RotavirusVaccine2DoseScheduleAdministered",
    "RotavirusVaccine3DoseScheduleAdministered",
    "SalvageTherapy",
    "TotalColectomy",
    "UnilateralMastectomyLeft",
    "UnilateralMastectomyRight",
    "VaricellaZosterVaccineVzvAdministered"
  ],
  "canvas_sdk.value_set.v2022.symptom": [
    "FrailtySymptom"
  ],
  "canvas_sdk.value_set.value_set": [
    "CodeConstants",
    "CodeConstantsURLMappingMixin",
    "CombinedValueSet",
    "ValueSet",
    "ValueSystems"
  ],
  "logger": [
    "log"
  ]
}<|MERGE_RESOLUTION|>--- conflicted
+++ resolved
@@ -234,10 +234,6 @@
     "CreateEvent",
     "EventRecurrence"
   ],
-<<<<<<< HEAD
-  "canvas_sdk.effects.claim_queue": [
-    "MoveClaimToQueue"
-=======
   "canvas_sdk.effects.claim_label": [
     "AddClaimLabel",
     "Label",
@@ -245,7 +241,9 @@
   ],
   "canvas_sdk.effects.claim_line_item": [
     "UpdateClaimLineItem"
->>>>>>> b68e7d6b
+  ],
+  "canvas_sdk.effects.claim_queue": [
+    "MoveClaimToQueue"
   ],
   "canvas_sdk.effects.compound_medications": [
     "CompoundMedication"
