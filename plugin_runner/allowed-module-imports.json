--- conflicted
+++ resolved
@@ -556,11 +556,8 @@
     "AllergyIntoleranceCoding",
     "Appointment",
     "AppointmentExternalIdentifier",
-<<<<<<< HEAD
     "AppointmentLabel",
-=======
     "AppointmentMetadata",
->>>>>>> ca23e985
     "Assessment",
     "BannerAlert",
     "BasePosting",
@@ -688,11 +685,8 @@
   "canvas_sdk.v1.data.appointment": [
     "Appointment",
     "AppointmentExternalIdentifier",
-<<<<<<< HEAD
     "AppointmentLabel",
-=======
     "AppointmentMetadata",
->>>>>>> ca23e985
     "AppointmentProgressStatus"
   ],
   "canvas_sdk.v1.data.assessment": [
