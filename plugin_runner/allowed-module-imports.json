{
  "canvas_sdk.caching.exceptions": [
    "CacheConfigurationError",
    "CachingException"
  ],
  "canvas_sdk.caching.plugins": [
    "get_cache"
  ],
  "canvas_sdk.commands": [
    "*",
    "AdjustPrescriptionCommand",
    "AllergyCommand",
    "AssessCommand",
    "ChartSectionReviewCommand",
    "CloseGoalCommand",
    "DiagnoseCommand",
    "FamilyHistoryCommand",
    "FollowUpCommand",
    "GoalCommand",
    "HistoryOfPresentIllnessCommand",
    "ImagingOrderCommand",
    "InstructCommand",
    "LabOrderCommand",
    "MedicalHistoryCommand",
    "MedicationStatementCommand",
    "PastSurgicalHistoryCommand",
    "PerformCommand",
    "PhysicalExamCommand",
    "PlanCommand",
    "PrescribeCommand",
    "QuestionnaireCommand",
    "ReasonForVisitCommand",
    "ReferCommand",
    "RefillCommand",
    "RemoveAllergyCommand",
    "ResolveConditionCommand",
    "ReviewOfSystemsCommand",
    "StopMedicationCommand",
    "StructuredAssessmentCommand",
    "TaskCommand",
    "UpdateDiagnosisCommand",
    "UpdateGoalCommand",
    "VitalsCommand"
  ],
  "canvas_sdk.commands.base": [
    "_BaseCommand",
    "_SendableCommandMixin"
  ],
  "canvas_sdk.commands.commands.adjust_prescription": [
    "AdjustPrescriptionCommand"
  ],
  "canvas_sdk.commands.commands.allergy": [
    "Allergen",
    "AllergenType",
    "AllergyCommand"
  ],
  "canvas_sdk.commands.commands.assess": [
    "AssessCommand"
  ],
  "canvas_sdk.commands.commands.change_medication": [
    "ChangeMedicationCommand"
  ],
  "canvas_sdk.commands.commands.chart_section_review": [
    "ChartSectionReviewCommand"
  ],
  "canvas_sdk.commands.commands.close_goal": [
    "CloseGoalCommand"
  ],
  "canvas_sdk.commands.commands.diagnose": [
    "DiagnoseCommand"
  ],
  "canvas_sdk.commands.commands.exam": [
    "PhysicalExamCommand"
  ],
  "canvas_sdk.commands.commands.family_history": [
    "FamilyHistoryCommand"
  ],
  "canvas_sdk.commands.commands.follow_up": [
    "FollowUpCommand"
  ],
  "canvas_sdk.commands.commands.goal": [
    "GoalCommand"
  ],
  "canvas_sdk.commands.commands.history_present_illness": [
    "HistoryOfPresentIllnessCommand"
  ],
  "canvas_sdk.commands.commands.imaging_order": [
    "ImagingOrderCommand"
  ],
  "canvas_sdk.commands.commands.immunization_statement": [
    "ImmunizationStatementCommand"
  ],
  "canvas_sdk.commands.commands.instruct": [
    "InstructCommand"
  ],
  "canvas_sdk.commands.commands.lab_order": [
    "LabOrderCommand"
  ],
  "canvas_sdk.commands.commands.medical_history": [
    "MedicalHistoryCommand"
  ],
  "canvas_sdk.commands.commands.medication_statement": [
    "MedicationStatementCommand"
  ],
  "canvas_sdk.commands.commands.past_surgical_history": [
    "PastSurgicalHistoryCommand"
  ],
  "canvas_sdk.commands.commands.perform": [
    "PerformCommand"
  ],
  "canvas_sdk.commands.commands.plan": [
    "PlanCommand"
  ],
  "canvas_sdk.commands.commands.prescribe": [
    "ClinicalQuantity",
    "CompoundMedicationData",
    "Decimal",
    "PrescribeCommand"
  ],
  "canvas_sdk.commands.commands.questionnaire": [
    "QUESTION_CLASSES",
    "QuestionnaireCommand"
  ],
  "canvas_sdk.commands.commands.questionnaire.question": [
    "BaseQuestion",
    "CheckboxQuestion",
    "IntegerQuestion",
    "RadioQuestion",
    "ResponseOption",
    "TextQuestion"
  ],
  "canvas_sdk.commands.commands.reason_for_visit": [
    "ReasonForVisitCommand"
  ],
  "canvas_sdk.commands.commands.refer": [
    "ReferCommand"
  ],
  "canvas_sdk.commands.commands.refill": [
    "RefillCommand"
  ],
  "canvas_sdk.commands.commands.remove_allergy": [
    "RemoveAllergyCommand"
  ],
  "canvas_sdk.commands.commands.resolve_condition": [
    "ResolveConditionCommand"
  ],
  "canvas_sdk.commands.commands.review_of_systems": [
    "ReviewOfSystemsCommand"
  ],
  "canvas_sdk.commands.commands.stop_medication": [
    "StopMedicationCommand"
  ],
  "canvas_sdk.commands.commands.structured_assessment": [
    "StructuredAssessmentCommand"
  ],
  "canvas_sdk.commands.commands.task": [
    "AssigneeType",
    "TaskAssigner",
    "TaskCommand"
  ],
  "canvas_sdk.commands.commands.update_diagnosis": [
    "UpdateDiagnosisCommand"
  ],
  "canvas_sdk.commands.commands.update_goal": [
    "UpdateGoalCommand"
  ],
  "canvas_sdk.commands.commands.vitals": [
    "VitalsCommand"
  ],
  "canvas_sdk.commands.constants": [
    "ClinicalQuantity",
    "CodeSystems",
    "Coding",
    "ServiceProvider"
  ],
  "canvas_sdk.effects": [
    "Effect",
    "EffectType",
    "_BaseEffect"
  ],
  "canvas_sdk.effects.appointments_metadata": [
    "AppointmentsMetadata",
    "AppointmentsMetadataCreateFormEffect",
    "FormField",
    "InputType"
  ],
  "canvas_sdk.effects.appointments_metadata.appointments_metadata_create_form": [
    "AppointmentsMetadataCreateFormEffect",
    "FormField",
    "InputType"
  ],
  "canvas_sdk.effects.appointments_metadata.base": [
    "AppointmentsMetadata"
  ],
  "canvas_sdk.effects.banner_alert": [
    "AddBannerAlert",
    "RemoveBannerAlert"
  ],
  "canvas_sdk.effects.banner_alert.add_banner_alert": [
    "AddBannerAlert"
  ],
  "canvas_sdk.effects.banner_alert.remove_banner_alert": [
    "RemoveBannerAlert"
  ],
  "canvas_sdk.effects.base": [
    "EffectType",
    "_BaseEffect"
  ],
  "canvas_sdk.effects.billing_line_item": [
    "AddBillingLineItem",
    "RemoveBillingLineItem",
    "UpdateBillingLineItem"
  ],
  "canvas_sdk.effects.billing_line_item.add_billing_line_item": [
    "AddBillingLineItem"
  ],
  "canvas_sdk.effects.billing_line_item.remove_billing_line_item": [
    "RemoveBillingLineItem"
  ],
  "canvas_sdk.effects.billing_line_item.update_billing_line_item": [
    "UpdateBillingLineItem"
  ],
  "canvas_sdk.effects.calendar": [
    "CalendarType",
    "CreateCalendar",
    "CreateEvent",
    "EventRecurrence"
  ],
  "canvas_sdk.effects.calendar.create_calendar": [
    "CalendarType",
    "CreateCalendar"
  ],
  "canvas_sdk.effects.calendar.create_event": [
    "CreateEvent",
    "EventRecurrence"
  ],
<<<<<<< HEAD
  "canvas_sdk.effects.claim_label": [
    "AddClaimLabel",
    "Label",
    "RemoveClaimLabel"
=======
  "canvas_sdk.effects.claim_line_item": [
    "UpdateClaimLineItem"
>>>>>>> 8840d986
  ],
  "canvas_sdk.effects.compound_medications": [
    "CompoundMedication"
  ],
  "canvas_sdk.effects.compound_medications.compound_medication": [
    "CompoundMedication"
  ],
  "canvas_sdk.effects.fax": [
    "FaxNoteEffect"
  ],
  "canvas_sdk.effects.generate_full_chart_pdf": [
    "GenerateFullChartPDFEffect"
  ],
  "canvas_sdk.effects.group": [
    "Group"
  ],
  "canvas_sdk.effects.launch_modal": [
    "LaunchModalEffect"
  ],
  "canvas_sdk.effects.metadata": [
    "Metadata"
  ],
  "canvas_sdk.effects.note": [
    "AddAppointmentLabel",
    "Appointment",
    "AppointmentIdentifier",
    "Note",
    "RemoveAppointmentLabel",
    "ScheduleEvent"
  ],
  "canvas_sdk.effects.note.appointment": [
    "AddAppointmentLabel",
    "Appointment",
    "RemoveAppointmentLabel",
    "ScheduleEvent"
  ],
  "canvas_sdk.effects.note.base": [
    "AppointmentABC",
    "AppointmentIdentifier",
    "NoteOrAppointmentABC"
  ],
  "canvas_sdk.effects.note.message": [
    "Message"
  ],
  "canvas_sdk.effects.note.note": [
    "Note"
  ],
  "canvas_sdk.effects.panel_configuration": [
    "PanelConfiguration"
  ],
  "canvas_sdk.effects.patient": [
    "CreatePatientExternalIdentifier",
    "CreatePatientPreferredPharmacies",
    "Patient",
    "PatientAddress",
    "PatientContactPoint",
    "PatientExternalIdentifier",
    "PatientMetadata",
    "PatientPreferredPharmacy"
  ],
  "canvas_sdk.effects.patient.base": [
    "Patient",
    "PatientAddress",
    "PatientContactPoint",
    "PatientExternalIdentifier",
    "PatientMetadata",
    "PatientPreferredPharmacy"
  ],
  "canvas_sdk.effects.patient.create_patient_external_identifier": [
    "CreatePatientExternalIdentifier"
  ],
  "canvas_sdk.effects.patient.create_patient_preferred_pharmacies": [
    "CreatePatientPreferredPharmacies"
  ],
  "canvas_sdk.effects.patient_chart_group": [
    "PatientChartGroup"
  ],
  "canvas_sdk.effects.patient_chart_summary_configuration": [
    "PatientChartSummaryConfiguration"
  ],
  "canvas_sdk.effects.patient_metadata": [
    "FormField",
    "InputType",
    "PatientMetadata",
    "PatientMetadataCreateFormEffect"
  ],
  "canvas_sdk.effects.patient_metadata.base": [
    "PatientMetadata"
  ],
  "canvas_sdk.effects.patient_metadata.patient_metadata_create_form": [
    "FormField",
    "InputType",
    "PatientMetadataCreateFormEffect"
  ],
  "canvas_sdk.effects.patient_portal.application_configuration": [
    "PatientPortalApplicationConfiguration"
  ],
  "canvas_sdk.effects.patient_portal.form_result": [
    "FormResult"
  ],
  "canvas_sdk.effects.patient_portal_menu_configuration": [
    "PatientPortalMenuConfiguration"
  ],
  "canvas_sdk.effects.patient_profile_configuration": [
    "PatientProfileConfiguration"
  ],
  "canvas_sdk.effects.payment_processor": [
    "AddPaymentMethodResponse",
    "CardTransaction",
    "PaymentMethod",
    "PaymentProcessorForm",
    "PaymentProcessorMetadata",
    "RemovePaymentMethodResponse"
  ],
  "canvas_sdk.effects.protocol_card": [
    "ProtocolCard",
    "Recommendation"
  ],
  "canvas_sdk.effects.protocol_card.protocol_card": [
    "ProtocolCard",
    "Recommendation"
  ],
  "canvas_sdk.effects.questionnaire_result": [
    "CreateQuestionnaireResult"
  ],
  "canvas_sdk.effects.send_contact_verification": [
    "SendContactVerificationEffect"
  ],
  "canvas_sdk.effects.send_invite": [
    "SendInviteEffect"
  ],
  "canvas_sdk.effects.show_button": [
    "ShowButtonEffect"
  ],
  "canvas_sdk.effects.simple_api": [
    "AcceptConnection",
    "Broadcast",
    "DenyConnection",
    "HTMLResponse",
    "JSON",
    "JSONResponse",
    "PlainTextResponse",
    "Response"
  ],
  "canvas_sdk.effects.surescripts": [
    "SendSurescriptsBenefitsRequestEffect",
    "SendSurescriptsEligibilityRequestEffect",
    "SendSurescriptsMedicationHistoryRequestEffect"
  ],
  "canvas_sdk.effects.surescripts.surescripts_messages": [
    "SendSurescriptsBenefitsRequestEffect",
    "SendSurescriptsEligibilityRequestEffect",
    "SendSurescriptsMedicationHistoryRequestEffect"
  ],
  "canvas_sdk.effects.task": [
    "AddTask",
    "AddTaskComment",
    "TaskMetadata",
    "TaskStatus",
    "UpdateTask"
  ],
  "canvas_sdk.effects.task.task": [
    "AddTask",
    "AddTaskComment",
    "TaskMetadata",
    "TaskStatus",
    "UpdateTask"
  ],
  "canvas_sdk.effects.update_user": [
    "UpdateUserEffect"
  ],
  "canvas_sdk.effects.widgets": [
    "PortalWidget"
  ],
  "canvas_sdk.effects.widgets.portal_widget": [
    "PortalWidget"
  ],
  "canvas_sdk.events": [
    "Event",
    "EventRequest",
    "EventResponse",
    "EventType"
  ],
  "canvas_sdk.events.base": [
    "Event",
    "TargetType"
  ],
  "canvas_sdk.handlers": [
    "BaseHandler"
  ],
  "canvas_sdk.handlers.action_button": [
    "ActionButton",
    "SHOW_BUTTON_REGEX"
  ],
  "canvas_sdk.handlers.application": [
    "Application"
  ],
  "canvas_sdk.handlers.base": [
    "BaseHandler",
    "version"
  ],
  "canvas_sdk.handlers.cron_task": [
    "CronTask"
  ],
  "canvas_sdk.handlers.payment_processors.base": [
    "PaymentProcessor"
  ],
  "canvas_sdk.handlers.payment_processors.card": [
    "CardPaymentProcessor"
  ],
  "canvas_sdk.handlers.simple_api": [
    "APIKeyAuthMixin",
    "APIKeyCredentials",
    "AuthSchemeMixin",
    "BasicAuthMixin",
    "BasicCredentials",
    "BearerCredentials",
    "Credentials",
    "PatientSessionAuthMixin",
    "SessionCredentials",
    "SimpleAPI",
    "SimpleAPIRoute",
    "StaffSessionAuthMixin",
    "api"
  ],
  "canvas_sdk.handlers.simple_api.api": [
    "Credentials",
    "FileFormPart",
    "FormPart",
    "Request",
    "RouteHandler",
    "SimpleAPI",
    "SimpleAPIBase",
    "SimpleAPIRoute",
    "SimpleAPIType",
    "StringFormPart",
    "delete",
    "get",
    "parse_multipart_form",
    "patch",
    "post",
    "put"
  ],
  "canvas_sdk.handlers.simple_api.exceptions": [
    "AuthenticationError",
    "AuthenticationSchemeError",
    "InvalidCredentialsError",
    "InvalidCredentialsFormatError",
    "NoAuthorizationHeaderError",
    "SimpleAPIException"
  ],
  "canvas_sdk.handlers.simple_api.security": [
    "APIKeyAuthMixin",
    "APIKeyCredentials",
    "AuthSchemeMixin",
    "BasicAuthMixin",
    "BasicCredentials",
    "BearerCredentials",
    "Credentials",
    "PatientSessionAuthMixin",
    "SessionCredentials",
    "StaffSessionAuthMixin"
  ],
  "canvas_sdk.handlers.simple_api.tools": [
    "CaseInsensitiveMultiDict",
    "KeyType",
    "MultiDict",
    "ValueType",
    "separate_headers"
  ],
  "canvas_sdk.handlers.simple_api.websocket": [
    "WebSocket",
    "WebSocketAPI"
  ],
  "canvas_sdk.protocols": [
    "BaseProtocol",
    "ClinicalQualityMeasure"
  ],
  "canvas_sdk.protocols.base": [
    "BaseProtocol"
  ],
  "canvas_sdk.protocols.clinical_quality_measure": [
    "ClinicalQualityMeasure"
  ],
  "canvas_sdk.protocols.timeframe": [
    "Timeframe"
  ],
  "canvas_sdk.questionnaires": [
    "questionnaire_from_yaml"
  ],
  "canvas_sdk.questionnaires.utils": [
    "Draft7Validator",
    "ExtendedDraft7Validator",
    "QuestionnaireConfig",
    "from_yaml"
  ],
  "canvas_sdk.templates": [
    "render_to_string"
  ],
  "canvas_sdk.templates.utils": [
    "render_to_string"
  ],
  "canvas_sdk.utils": [
    "Http",
    "batch_get",
    "batch_patch",
    "batch_post",
    "batch_put"
  ],
  "canvas_sdk.utils.db": [
    "thread_cleanup"
  ],
  "canvas_sdk.utils.http": [
    "Http",
    "ThreadPoolExecutor",
    "batch_get",
    "batch_patch",
    "batch_post",
    "batch_put",
    "ontologies_http",
    "pharmacy_http",
    "science_http"
  ],
  "canvas_sdk.v1.data": [
    "AllergyIntolerance",
    "AllergyIntoleranceCoding",
    "Appointment",
    "AppointmentExternalIdentifier",
    "AppointmentLabel",
    "AppointmentMetadata",
    "Assessment",
    "BannerAlert",
    "BasePosting",
    "BaseRemittanceAdvice",
    "BillingLineItem",
    "BillingLineItemModifier",
    "BulkPatientPosting",
    "BusinessLine",
    "CanvasUser",
    "CareTeamMembership",
    "CareTeamRole",
    "ChargeDescriptionMaster",
    "Claim",
    "ClaimCoverage",
    "ClaimDiagnosisCode",
    "ClaimLineItem",
    "ClaimPatient",
    "ClaimQueue",
    "Command",
    "CompoundMedication",
    "Condition",
    "ConditionCoding",
    "Coverage",
    "CoveragePosting",
    "CurrentNoteStateEvent",
    "DetectedIssue",
    "DetectedIssueEvidence",
    "Device",
    "Discount",
    "EligibilitySummary",
    "Encounter",
    "Facility",
    "Goal",
    "ImagingOrder",
    "ImagingReport",
    "ImagingReview",
    "Immunization",
    "ImmunizationCoding",
    "ImmunizationStatement",
    "ImmunizationStatementCoding",
    "InstallmentPlan",
    "Interview",
    "InterviewQuestionResponse",
    "InterviewQuestionnaireMap",
    "Invoice",
    "LabOrder",
    "LabOrderReason",
    "LabOrderReasonCondition",
    "LabPartner",
    "LabPartnerTest",
    "LabReport",
    "LabReview",
    "LabTest",
    "LabValue",
    "LabValueCoding",
    "LineItemTransfer",
    "Medication",
    "MedicationCoding",
    "MedicationHistoryMedication",
    "MedicationHistoryMedicationCoding",
    "MedicationHistoryResponse",
    "MedicationHistoryResponseStatus",
    "MedicationStatement",
    "Message",
    "MessageAttachment",
    "MessageTransmission",
    "NewLineItemAdjustment",
    "NewLineItemPayment",
    "Note",
    "NoteStateChangeEvent",
    "NoteType",
    "Observation",
    "ObservationCoding",
    "ObservationComponent",
    "ObservationComponentCoding",
    "ObservationValueCoding",
    "Organization",
    "Patient",
    "PatientAddress",
    "PatientConsent",
    "PatientConsentCoding",
    "PatientConsentRejectionCoding",
    "PatientContactPoint",
    "PatientExternalIdentifier",
    "PatientFacilityAddress",
    "PatientMetadata",
    "PatientPosting",
    "PatientSetting",
    "PaymentCollection",
    "PayorSpecificCharge",
    "PracticeLocation",
    "PracticeLocationSetting",
    "ProtocolCurrent",
    "ProtocolOverride",
    "Question",
    "Questionnaire",
    "QuestionnaireQuestionMap",
    "ReasonForVisitSettingCoding",
    "Referral",
    "ReferralReport",
    "ResponseOption",
    "ResponseOptionSet",
    "ServiceProvider",
    "Staff",
    "StaffAddress",
    "StaffContactPoint",
    "StaffLicense",
    "StaffPhoto",
    "StaffRole",
    "StopMedicationEvent",
    "Task",
    "TaskComment",
    "TaskLabel",
    "TaskMetadata",
    "TaskTaskLabel",
    "Team",
    "TeamContactPoint",
    "Transactor",
    "TransactorAddress",
    "TransactorPhone"
  ],
  "canvas_sdk.v1.data.allergy_intolerance": [
    "AllergyIntolerance",
    "AllergyIntoleranceCoding"
  ],
  "canvas_sdk.v1.data.appointment": [
    "Appointment",
    "AppointmentExternalIdentifier",
    "AppointmentLabel",
    "AppointmentMetadata",
    "AppointmentProgressStatus"
  ],
  "canvas_sdk.v1.data.assessment": [
    "Assessment",
    "AssessmentStatus"
  ],
  "canvas_sdk.v1.data.banner_alert": [
    "BannerAlert"
  ],
  "canvas_sdk.v1.data.billing": [
    "BillingLineItem",
    "BillingLineItemModifier",
    "BillingLineItemStatus"
  ],
  "canvas_sdk.v1.data.business_line": [
    "BusinessLine",
    "BusinessLineState"
  ],
  "canvas_sdk.v1.data.care_team": [
    "CareTeamMembership",
    "CareTeamMembershipStatus",
    "CareTeamRole"
  ],
  "canvas_sdk.v1.data.charge_description_master": [
    "ChargeDescriptionMaster"
  ],
  "canvas_sdk.v1.data.claim": [
    "Claim",
    "ClaimCoverage",
    "ClaimPatient",
    "ClaimPayerOrder",
    "ClaimQueue",
    "ClaimQueueColumns",
    "ClaimQueues",
    "ClaimTypeCode",
    "InstallmentPlan",
    "InstallmentPlanStatus"
  ],
  "canvas_sdk.v1.data.claim_diagnosis_code": [
    "ClaimDiagnosisCode"
  ],
  "canvas_sdk.v1.data.claim_line_item": [
    "ClaimLineItem",
    "ClaimLineItemStatus",
    "FamilyPlanningOptions",
    "LineItemCodes"
  ],
  "canvas_sdk.v1.data.command": [
    "Command"
  ],
  "canvas_sdk.v1.data.common": [
    "AddressState",
    "AddressType",
    "AddressUse",
    "ColorEnum",
    "ContactPointState",
    "ContactPointSystem",
    "ContactPointUse",
    "DocumentReviewMode",
    "OrderStatus",
    "Origin",
    "PersonSex",
    "ReviewPatientCommunicationMethod",
    "ReviewStatus",
    "TaxIDType"
  ],
  "canvas_sdk.v1.data.compound_medication": [
    "CompoundMedication"
  ],
  "canvas_sdk.v1.data.condition": [
    "ClinicalStatus",
    "Condition",
    "ConditionCoding"
  ],
  "canvas_sdk.v1.data.coverage": [
    "Coverage",
    "CoverageRelationshipCode",
    "CoverageStack",
    "CoverageState",
    "CoverageType",
    "EligibilitySummary",
    "Transactor",
    "TransactorAddress",
    "TransactorCoverageType",
    "TransactorPhone",
    "TransactorType"
  ],
  "canvas_sdk.v1.data.detected_issue": [
    "DetectedIssue",
    "DetectedIssueEvidence"
  ],
  "canvas_sdk.v1.data.device": [
    "Device"
  ],
  "canvas_sdk.v1.data.discount": [
    "Discount"
  ],
  "canvas_sdk.v1.data.encounter": [
    "Encounter",
    "EncounterMedium",
    "EncounterState"
  ],
  "canvas_sdk.v1.data.facility": [
    "Facility"
  ],
  "canvas_sdk.v1.data.goal": [
    "Goal",
    "GoalAchievementStatus",
    "GoalLifecycleStatus",
    "GoalPriority"
  ],
  "canvas_sdk.v1.data.imaging": [
    "ImagingOrder",
    "ImagingReport",
    "ImagingReview"
  ],
  "canvas_sdk.v1.data.immunization": [
    "Immunization",
    "ImmunizationCoding",
    "ImmunizationReasonsNotGiven",
    "ImmunizationStatement",
    "ImmunizationStatementCoding",
    "ImmunizationStatus"
  ],
  "canvas_sdk.v1.data.invoice": [
    "Invoice",
    "InvoiceRecipients",
    "InvoiceSentMeans",
    "InvoiceStatus",
    "InvoiceWorkflow"
  ],
  "canvas_sdk.v1.data.lab": [
    "LabOrder",
    "LabOrderReason",
    "LabOrderReasonCondition",
    "LabPartner",
    "LabPartnerTest",
    "LabReport",
    "LabReview",
    "LabReviewQuerySet",
    "LabTest",
    "LabValue",
    "LabValueCoding",
    "TransmissionType"
  ],
  "canvas_sdk.v1.data.line_item_transaction": [
    "LineItemTransfer",
    "NewLineItemAdjustment",
    "NewLineItemPayment"
  ],
  "canvas_sdk.v1.data.medication": [
    "Medication",
    "MedicationCoding",
    "Status"
  ],
  "canvas_sdk.v1.data.medication_history": [
    "MedicationHistoryMedication",
    "MedicationHistoryMedicationCoding",
    "MedicationHistoryResponse",
    "MedicationHistoryResponseStatus"
  ],
  "canvas_sdk.v1.data.medication_statement": [
    "MedicationStatement"
  ],
  "canvas_sdk.v1.data.message": [
    "Message",
    "MessageAttachment",
    "MessageTransmission",
    "TransmissionChannel"
  ],
  "canvas_sdk.v1.data.note": [
    "CurrentNoteStateEvent",
    "Note",
    "NoteStateChangeEvent",
    "NoteStates",
    "NoteType",
    "NoteTypeCategories",
    "NoteTypes",
    "PracticeLocationPOS"
  ],
  "canvas_sdk.v1.data.observation": [
    "Observation",
    "ObservationCoding",
    "ObservationComponent",
    "ObservationComponentCoding",
    "ObservationValueCoding"
  ],
  "canvas_sdk.v1.data.organization": [
    "Organization"
  ],
  "canvas_sdk.v1.data.patient": [
    "ContactPointState",
    "ContactPointSystem",
    "Patient",
    "PatientAddress",
    "PatientContactPoint",
    "PatientExternalIdentifier",
    "PatientFacilityAddress",
    "PatientMetadata",
    "PatientSetting",
    "PatientSettingConstants",
    "SexAtBirth"
  ],
  "canvas_sdk.v1.data.patient_consent": [
    "PatientConsent",
    "PatientConsentCoding",
    "PatientConsentRejectionCoding"
  ],
  "canvas_sdk.v1.data.payment_collection": [
    "PaymentCollection",
    "PostingMethods"
  ],
  "canvas_sdk.v1.data.payor_specific_charge": [
    "PayorSpecificCharge"
  ],
  "canvas_sdk.v1.data.posting": [
    "BasePosting",
    "BaseRemittanceAdvice",
    "BulkPatientPosting",
    "CoveragePosting",
    "PatientPosting"
  ],
  "canvas_sdk.v1.data.practicelocation": [
    "PracticeLocation",
    "PracticeLocationPOS",
    "PracticeLocationSetting"
  ],
  "canvas_sdk.v1.data.protocol_current": [
    "ProtocolCurrent",
    "ProtocolCurrentStatus"
  ],
  "canvas_sdk.v1.data.protocol_override": [
    "IntervalUnit",
    "ProtocolOverride",
    "Status"
  ],
  "canvas_sdk.v1.data.protocol_result": [
    "ProtocolResult",
    "ProtocolResultStatus"
  ],
  "canvas_sdk.v1.data.questionnaire": [
    "Interview",
    "InterviewQuerySet",
    "InterviewQuestionResponse",
    "InterviewQuestionnaireMap",
    "Question",
    "Questionnaire",
    "QuestionnaireQuestionMap",
    "ResponseOption",
    "ResponseOptionSet"
  ],
  "canvas_sdk.v1.data.reason_for_visit": [
    "ReasonForVisitSettingCoding"
  ],
  "canvas_sdk.v1.data.referral": [
    "Referral",
    "ReferralReport"
  ],
  "canvas_sdk.v1.data.service_provider": [
    "ServiceProvider"
  ],
  "canvas_sdk.v1.data.staff": [
    "Staff",
    "StaffAddress",
    "StaffContactPoint",
    "StaffLicense",
    "StaffPhoto",
    "StaffRole"
  ],
  "canvas_sdk.v1.data.stop_medication_event": [
    "StopMedicationEvent"
  ],
  "canvas_sdk.v1.data.task": [
    "EventType",
    "Task",
    "TaskComment",
    "TaskLabel",
    "TaskLabelModule",
    "TaskMetadata",
    "TaskStatus",
    "TaskTaskLabel",
    "TaskType"
  ],
  "canvas_sdk.v1.data.team": [
    "Team",
    "TeamContactPoint",
    "TeamResponsibility"
  ],
  "canvas_sdk.v1.data.user": [
    "CanvasUser"
  ],
  "canvas_sdk.value_set.custom": [
    "Antiarrhythmics",
    "DiabetesCirculatoryClassConditionSuspect",
    "DiabetesEyeClassConditionSuspect",
    "DiabetesEyeConditionSuspect",
    "DiabetesNeurologicConditionSuspect",
    "DiabetesOtherClassConditionSuspect",
    "DiabetesRenalConditionSuspect",
    "DiabetesWithoutComplication",
    "DysrhythmiaClassConditionSuspect",
    "Hcc005v1AnnualWellnessVisit",
    "HypertensiveChronicKidneyDisease",
    "LabReportCreatinine"
  ],
  "canvas_sdk.value_set.hcc2018": [
    "HCCConditions"
  ],
  "canvas_sdk.value_set.v2022.adverse_event": [
    "StatinAllergen"
  ],
  "canvas_sdk.value_set.v2022.allergy": [
    "AceInhibitorOrArbIngredient",
    "BetaBlockerTherapyIngredient",
    "EggSubstance",
    "InfluenzaVaccination",
    "InfluenzaVaccine",
    "StatinAllergen"
  ],
  "canvas_sdk.value_set.v2022.assessment": [
    "AverageNumberOfDrinksPerDrinkingDay",
    "FallsScreening",
    "HistoryOfHipFractureInParent",
    "Phq9AndPhq9MTools",
    "SexuallyActive",
    "StandardizedPainAssessmentTool",
    "StandardizedToolsForAssessmentOfCognition",
    "TobaccoUseScreening"
  ],
  "canvas_sdk.value_set.v2022.communication": [
    "ConsultantReport",
    "LevelOfSeverityOfRetinopathyFindings",
    "MacularEdemaFindingsPresent"
  ],
  "canvas_sdk.value_set.v2022.condition": [
    "ActiveTuberculosisForUrologyCare",
    "AcuteAndSubacuteIridocyclitis",
    "AcutePharyngitis",
    "AcuteTonsillitis",
    "AlcoholAndDrugDependence",
    "AlcoholWithdrawal",
    "AllergyToAceInhibitorOrArb",
    "AllergyToBetaBlockerTherapy",
    "AllergyToEggs",
    "AllergyToInfluenzaVaccine",
    "Amblyopia",
    "AnaphylacticReactionToCommonBakersYeast",
    "AnaphylacticReactionToDtapVaccine",
    "AnkylosingSpondylitis",
    "Arrhythmia",
    "Asthma",
    "AtherosclerosisAndPeripheralArterialDisease",
    "AtrioventricularBlock",
    "BenzodiazepineWithdrawal",
    "BipolarDiagnosis",
    "BipolarDisorder",
    "BladderCancerForUrologyCare",
    "Bradycardia",
    "Breastfeeding",
    "BurnConfinedToEyeAndAdnexa",
    "Cancer",
    "CardiacPacerInSitu",
    "CataractSecondaryToOcularDisorders",
    "Cataract_Congenital",
    "Cataract_MatureOrHypermature",
    "Cataract_PosteriorPolar",
    "CentralCornealUlcer",
    "CerebrovascularDisease_Stroke_Tia",
    "CertainTypesOfIridocyclitis",
    "ChoroidalDegenerations",
    "ChoroidalDetachment",
    "ChoroidalHemorrhageAndRupture",
    "ChronicIridocyclitis",
    "ChronicKidneyDisease_Stage5",
    "ChronicLiverDisease",
    "ChronicMalnutrition",
    "CloudyCornea",
    "ComorbidConditionsForRespiratoryConditions",
    "CompetingConditionsForRespiratoryConditions",
    "ComplicationsOfPregnancy_ChildbirthAndThePuerperium",
    "CongenitalOrAcquiredAbsenceOfCervix",
    "CornealEdema",
    "CornealOpacityAndOtherDisordersOfCornea",
    "CoronaryArteryDiseaseNoMi",
    "CushingsSyndrome",
    "DegenerationOfMaculaAndPosteriorPole",
    "DegenerativeDisordersOfGlobe",
    "DementiaAndMentalDegenerations",
    "DentalCaries",
    "DepressionDiagnosis",
    "Diabetes",
    "DiabeticMacularEdema",
    "DiabeticNephropathy",
    "DiabeticRetinopathy",
    "DiagnosesUsedToIndicateSexualActivity",
    "DiagnosisOfHypertension",
    "DisordersOfOpticChiasm",
    "DisordersOfTheImmuneSystem",
    "DisordersOfVisualCortex",
    "DisseminatedChorioretinitisAndDisseminatedRetinochoroiditis",
    "Dysthymia",
    "EhlersDanlosSyndrome",
    "EncephalopathyDueToChildhoodVaccination",
    "EndStageRenalDisease",
    "EssentialHypertension",
    "FamilialHypercholesterolemia",
    "FocalChorioretinitisAndFocalRetinochoroiditis",
    "FractureLowerBody",
    "FrailtyDiagnosis",
    "GeneralizedAnxietyDisorder",
    "Glaucoma",
    "GlaucomaAssociatedWithCongenitalAnomalies_Dystrophies_AndSystemicSyndromes",
    "GlomerulonephritisAndNephroticSyndrome",
    "HeartFailure",
    "HepatitisA",
    "HepatitisB",
    "HereditaryChoroidalDystrophies",
    "HereditaryCornealDystrophies",
    "HereditaryRetinalDystrophies",
    "HistoryOfBilateralMastectomy",
    "Hiv",
    "Hyperparathyroidism",
    "HypertensiveChronicKidneyDisease",
    "Hyperthyroidism",
    "Hypotension",
    "HypotonyOfEye",
    "ImmunocompromisedConditions",
    "IndicatorsOfHumanImmunodeficiencyVirusHiv",
    "InjuryToOpticNerveAndPathways",
    "IntoleranceToAceInhibitorOrArb",
    "IntoleranceToBetaBlockerTherapy",
    "IntoleranceToInfluenzaVaccine",
    "Intussusception",
    "IschemicHeartDiseaseOrOtherRelatedDiagnoses",
    "KidneyFailure",
    "KidneyTransplantRecipient",
    "LimitedLifeExpectancy",
    "LiverDisease",
    "Lupus",
    "MacularScarOfPosteriorPolar",
    "MajorDepression",
    "MajorDepressionIncludingRemission",
    "MalabsorptionSyndromes",
    "MalignantNeoplasmOfColon",
    "MalignantNeoplasmOfLymphaticAndHematopoieticTissue",
    "MarfansSyndrome",
    "Measles",
    "MixedHistologyUrothelialCellCarcinomaForUrologyCare",
    "ModerateOrSevereLvsd",
    "MorbidObesity",
    "MorgagnianCataract",
    "Mumps",
    "MyocardialInfarction",
    "Narcolepsy",
    "NystagmusAndOtherIrregularEyeMovements",
    "OpenWoundOfEyeball",
    "OpticAtrophy",
    "OpticNeuritis",
    "OsteogenesisImperfecta",
    "Osteopenia",
    "Osteoporosis",
    "OsteoporoticFractures",
    "OtherAndUnspecifiedFormsOfChorioretinitisAndRetinochoroiditis",
    "OtherBackgroundRetinopathyAndRetinalVascularChanges",
    "OtherBipolarDisorder",
    "OtherDisordersOfOpticNerve",
    "OtherEndophthalmitis",
    "OtherProliferativeRetinopathy",
    "PainRelatedToProstateCancer",
    "PathologicMyopia",
    "PersonalityDisorderEmotionallyLabile",
    "PervasiveDevelopmentalDisorder",
    "PosteriorLenticonus",
    "Pregnancy",
    "PregnancyOrOtherRelatedDiagnoses",
    "PrimaryOpenAngleGlaucoma",
    "PriorPenetratingKeratoplasty",
    "ProstateCancer",
    "Proteinuria",
    "PsoriaticArthritis",
    "PurulentEndophthalmitis",
    "RemSleepBehaviorDisorder",
    "RenalFailureDueToAceInhibitor",
    "RetinalDetachmentWithRetinalDefect",
    "RetinalVascularOcclusion",
    "RetrolentalFibroplasias",
    "Rhabdomyolysis",
    "RheumatoidArthritis",
    "Rubella",
    "Schizophrenia",
    "SchizophreniaOrPsychoticDisorder",
    "Scleritis",
    "SeizureDisorder",
    "SeparationOfRetinalLayers",
    "SevereCombinedImmunodeficiency",
    "StableAndUnstableAngina",
    "StatinAssociatedMuscleSymptoms",
    "StatusPostLeftMastectomy",
    "StatusPostRightMastectomy",
    "TraumaticCataract",
    "Type1Diabetes",
    "UnilateralMastectomy_UnspecifiedLaterality",
    "UpperRespiratoryInfection",
    "UrinaryRetention",
    "Uveitis",
    "VaricellaZoster",
    "VascularDisordersOfIrisAndCiliaryBody",
    "VisualFieldDefects"
  ],
  "canvas_sdk.value_set.v2022.device": [
    "CardiacPacer",
    "FrailtyDevice"
  ],
  "canvas_sdk.value_set.v2022.diagnostic_study": [
    "BoneScan",
    "CtColonography",
    "CupToDiscRatio",
    "DexaDualEnergyXrayAbsorptiometry_BoneDensityForUrologyCare",
    "DiagnosticStudiesDuringPregnancy",
    "DxaDualEnergyXrayAbsorptiometryScan",
    "EjectionFraction",
    "MacularExam",
    "Mammography",
    "OpticDiscExamForStructuralAbnormalities",
    "XRayStudyAllInclusive"
  ],
  "canvas_sdk.value_set.v2022.encounter": [
    "AcuteInpatient",
    "AnnualWellnessVisit",
    "AudiologyVisit",
    "BehavioralHealthFollowUpVisit",
    "BehavioralNeuropsychAssessment",
    "CareServicesInLongTermResidentialFacility",
    "ClinicalOralEvaluation",
    "ContactOrOfficeVisit",
    "DetoxificationVisit",
    "DischargeServicesHospitalInpatient",
    "DischargeServicesHospitalInpatientSameDayDischarge",
    "DischargeServicesNursingFacility",
    "EmergencyDepartmentVisit",
    "EncounterInfluenza",
    "EncounterInpatient",
    "EncounterToDocumentMedications",
    "EncounterToEvaluateBmi",
    "EncounterToScreenForBloodPressure",
    "EncounterToScreenForDepression",
    "EsrdMonthlyOutpatientServices",
    "FrailtyEncounter",
    "GroupPsychotherapy",
    "HomeHealthcareServices",
    "HospitalInpatientVisitInitial",
    "HospitalObservationCareInitial",
    "HospitalServicesForUrologyCare",
    "MedicalDisabilityExam",
    "NonacuteInpatient",
    "NursingFacilityVisit",
    "Observation",
    "OccupationalTherapyEvaluation",
    "OfficeVisit",
    "OnlineAssessments",
    "OphthalmologicServices",
    "OphthalmologicalServices",
    "Outpatient",
    "OutpatientConsultation",
    "OutpatientEncountersForPreventiveCare",
    "PalliativeCareEncounter",
    "PatientProviderInteraction",
    "PhysicalTherapyEvaluation",
    "PreventiveCareServicesEstablishedOfficeVisit_18AndUp",
    "PreventiveCareServicesGroupCounseling",
    "PreventiveCareServicesIndividualCounseling",
    "PreventiveCareServicesInitialOfficeVisit_18AndUp",
    "PreventiveCareServicesOther",
    "PreventiveCareServices_InitialOfficeVisit_0To17",
    "PreventiveCare_EstablishedOfficeVisit_0To17",
    "PsychVisitDiagnosticEvaluation",
    "PsychVisitFamilyPsychotherapy",
    "PsychVisitPsychotherapy",
    "Psychoanalysis",
    "PsychotherapyAndPharmacologicManagement",
    "SpeechAndHearingEvaluation",
    "TelehealthServices",
    "TelephoneVisits"
  ],
  "canvas_sdk.value_set.v2022.immunization": [
    "DtapVaccine",
    "HepatitisAVaccine",
    "HepatitisBVaccine",
    "HibVaccine3DoseSchedule",
    "HibVaccine4DoseSchedule",
    "InactivatedPolioVaccineIpv",
    "InfluenzaVaccine",
    "InfluenzaVirusLaivImmunization",
    "Measles_MumpsAndRubellaMmrVaccine",
    "PneumococcalConjugateVaccine",
    "PneumococcalPolysaccharide23Vaccine",
    "RotavirusVaccine3DoseSchedule",
    "VaricellaZosterVaccineVzv"
  ],
  "canvas_sdk.value_set.v2022.individual_characteristic": [
    "Ethnicity",
    "Female",
    "OncAdministrativeSex",
    "Payer",
    "Race",
    "White"
  ],
  "canvas_sdk.value_set.v2022.intervention": [
    "AlcoholAndDrugDependenceTreatment",
    "CognitiveAssessment",
    "CounselingForNutrition",
    "CounselingForPhysicalActivity",
    "DialysisEducation",
    "DietaryRecommendations",
    "FollowUpForAboveNormalBmi",
    "FollowUpForAdolescentDepression",
    "FollowUpForAdultDepression",
    "FollowUpForBelowNormalBmi",
    "FollowUpWithin4Weeks",
    "HospiceCareAmbulatory",
    "LifestyleRecommendation",
    "OtherServicesRelatedToDialysis",
    "PalliativeCareIntervention",
    "PalliativeOrHospiceCare",
    "PsychVisitPsychotherapy",
    "RecommendationToIncreasePhysicalActivity",
    "Referral",
    "ReferralForAdolescentDepression",
    "ReferralForAdultDepression",
    "ReferralOrCounselingForAlcoholConsumption",
    "ReferralToPrimaryCareOrAlternateProvider",
    "ReferralsWhereWeightAssessmentMayOccur",
    "TobaccoUseCessationCounseling",
    "WeightReductionRecommended"
  ],
  "canvas_sdk.value_set.v2022.laboratory_test": [
    "AntiHepatitisAIggAntigenTest",
    "AntiHepatitisBVirusSurfaceAb",
    "ChlamydiaScreening",
    "FecalOccultBloodTestFobt",
    "FitDna",
    "GroupAStreptococcusTest",
    "Hba1CLaboratoryTest",
    "HpvTest",
    "HumanImmunodeficiencyVirusHivLaboratoryTestCodesAbAndAg",
    "LabTestsDuringPregnancy",
    "LabTestsForSexuallyTransmittedInfections",
    "LaboratoryTestsForHypertension",
    "LdlCholesterol",
    "MeaslesAntibodyTestIggAntibodyPresence",
    "MeaslesAntibodyTestIggAntibodyTiter",
    "MumpsAntibodyTestIggAntibodyPresence",
    "MumpsAntibodyTestIggAntibodyTiter",
    "PapTest",
    "PregnancyTest",
    "ProstateSpecificAntigenTest",
    "RubellaAntibodyTestIggAntibodyPresence",
    "RubellaAntibodyTestIggAntibodyTiter",
    "UrineProteinTests",
    "VaricellaZosterAntibodyTestIggAntibodyPresence",
    "VaricellaZosterAntibodyTestIggAntibodyTiter"
  ],
  "canvas_sdk.value_set.v2022.medication": [
    "AceInhibitorOrArbOrArni",
    "AdhdMedications",
    "AdolescentDepressionMedications",
    "AdultDepressionMedications",
    "AmitriptylineHydrochloride",
    "Amoxapine",
    "AndrogenDeprivationTherapyForUrologyCare",
    "AntiInfectives_Other",
    "AntibioticMedicationsForPharyngitis",
    "AntidepressantMedication",
    "Antipsychotic",
    "AromataseInhibitors",
    "Atropine",
    "BcgBacillusCalmetteGuerinForUrologyCare",
    "Benzodiazepine",
    "Benztropine",
    "BetaBlockerTherapy",
    "BetaBlockerTherapyForLvsd",
    "Brompheniramine",
    "Butabarbital",
    "Butalbital",
    "Carbinoxamine",
    "Carisoprodol",
    "ChemotherapyForAdvancedCancer",
    "Chlorpheniramine",
    "Chlorpropamide",
    "Chlorzoxazone",
    "Clemastine",
    "Clomipramine",
    "ConjugatedEstrogens",
    "ContraceptiveMedications",
    "CyclobenzaprineHydrochloride",
    "Cyproheptadine",
    "DementiaMedications",
    "DesiccatedThyroid",
    "Desipramine",
    "Dexbrompheniramine",
    "Dexchlorpheniramine",
    "Dicyclomine",
    "Dimenhydrinate",
    "Diphenhydramine",
    "Dipyridamole",
    "Disopyramide",
    "Doxylamine",
    "EsterifiedEstrogens",
    "Estradiol",
    "Estropipate",
    "GlucocorticoidsOralOnly",
    "Glyburide",
    "Guanfacine",
    "HighIntensityStatinTherapy",
    "Hydroxyzine",
    "Hyoscyamine",
    "Imipramine",
    "ImmunosuppressiveDrugsForUrologyCare",
    "Indomethacin",
    "Isotretinoin",
    "Isoxsuprine",
    "KetorolacTromethamine",
    "ListOfSingleRxnormCodeConceptsForHighRiskDrugsForTheElderly",
    "LowIntensityStatinTherapy",
    "Meclizine",
    "MedicationsForAboveNormalBmi",
    "MedicationsForBelowNormalBmi",
    "Megestrol",
    "Meperidine",
    "Meprobamate",
    "Metaxalone",
    "Methocarbamol",
    "Methscopolamine",
    "Methyldopa",
    "ModerateIntensityStatinTherapy",
    "Nifedipine",
    "NonbenzodiazepineHypnotics",
    "Nortriptyline",
    "OpiateAntagonists",
    "Orphenadrine",
    "Paroxetine",
    "Pentobarbital",
    "PharmacologicTherapyForHypertension",
    "Phenobarbital",
    "PromethazineHydrochloride",
    "Propantheline",
    "Protriptyline",
    "Pyrilamine",
    "Scopolamine",
    "Secobarbital",
    "TobaccoUseCessationPharmacotherapy",
    "Trihexyphenidyl",
    "Trimipramine",
    "Triprolidine"
  ],
  "canvas_sdk.value_set.v2022.physical_exam": [
    "BestCorrectedVisualAcuityExamUsingSnellenChart",
    "BmiPercentile",
    "BmiRatio",
    "HeartRate",
    "Height",
    "RetinalOrDilatedEyeExam",
    "Weight"
  ],
  "canvas_sdk.value_set.v2022.procedure": [
    "BilateralMastectomy",
    "CabgSurgeries",
    "Cabg_PciProcedure",
    "CardiacSurgery",
    "CarotidIntervention",
    "CataractSurgery",
    "ChemotherapyAdministration",
    "Colonoscopy",
    "CystectomyForUrologyCare",
    "DialysisServices",
    "DtapVaccineAdministered",
    "FlexibleSigmoidoscopy",
    "FluorideVarnishApplicationForChildren",
    "GastricBypassSurgery",
    "Hemodialysis",
    "HepatitisAVaccineAdministered",
    "HepatitisBVaccineAdministered",
    "HibVaccine3DoseScheduleAdministered",
    "HibVaccine4DoseScheduleAdministered",
    "HysterectomyWithNoResidualCervix",
    "InactivatedPolioVaccineIpvAdministered",
    "InfluenzaVaccination",
    "InfluenzaVaccineAdministered",
    "InfluenzaVirusLaivProcedure",
    "KidneyTransplant",
    "Measles_MumpsAndRubellaMmrVaccineAdministered",
    "Pci",
    "PeritonealDialysis",
    "PneumococcalConjugateVaccineAdministered",
    "PrimaryThaProcedure",
    "PrimaryTkaProcedure",
    "ProceduresUsedToIndicateSexualActivity",
    "ProstateCancerTreatment",
    "RadiationTreatmentManagement",
    "RotavirusVaccine2DoseScheduleAdministered",
    "RotavirusVaccine3DoseScheduleAdministered",
    "SalvageTherapy",
    "TotalColectomy",
    "UnilateralMastectomyLeft",
    "UnilateralMastectomyRight",
    "VaricellaZosterVaccineVzvAdministered"
  ],
  "canvas_sdk.value_set.v2022.symptom": [
    "FrailtySymptom"
  ],
  "canvas_sdk.value_set.value_set": [
    "CodeConstants",
    "CodeConstantsURLMappingMixin",
    "CombinedValueSet",
    "ValueSet",
    "ValueSystems"
  ],
  "logger": [
    "log"
  ]
}<|MERGE_RESOLUTION|>--- conflicted
+++ resolved
@@ -234,15 +234,12 @@
     "CreateEvent",
     "EventRecurrence"
   ],
-<<<<<<< HEAD
   "canvas_sdk.effects.claim_label": [
     "AddClaimLabel",
     "Label",
     "RemoveClaimLabel"
-=======
   "canvas_sdk.effects.claim_line_item": [
     "UpdateClaimLineItem"
->>>>>>> 8840d986
   ],
   "canvas_sdk.effects.compound_medications": [
     "CompoundMedication"
