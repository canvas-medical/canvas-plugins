{
  "canvas_sdk.caching.exceptions": [
    "CacheConfigurationError",
    "CachingException"
  ],
  "canvas_sdk.caching.plugins": [
    "get_cache"
  ],
  "canvas_sdk.commands": [
    "*",
    "AdjustPrescriptionCommand",
    "AllergyCommand",
    "AssessCommand",
    "ChartSectionReviewCommand",
    "CloseGoalCommand",
    "DiagnoseCommand",
    "FamilyHistoryCommand",
    "FollowUpCommand",
    "GoalCommand",
    "HistoryOfPresentIllnessCommand",
    "ImagingOrderCommand",
    "InstructCommand",
    "LabOrderCommand",
    "MedicalHistoryCommand",
    "MedicationStatementCommand",
    "PastSurgicalHistoryCommand",
    "PerformCommand",
    "PhysicalExamCommand",
    "PlanCommand",
    "PrescribeCommand",
    "QuestionnaireCommand",
    "ReasonForVisitCommand",
    "ReferCommand",
    "RefillCommand",
    "RemoveAllergyCommand",
    "ResolveConditionCommand",
    "ReviewOfSystemsCommand",
    "StopMedicationCommand",
    "StructuredAssessmentCommand",
    "TaskCommand",
    "UpdateDiagnosisCommand",
    "UpdateGoalCommand",
    "VitalsCommand"
  ],
  "canvas_sdk.commands.base": [
    "_BaseCommand",
    "_SendableCommandMixin"
  ],
  "canvas_sdk.commands.commands.adjust_prescription": [
    "AdjustPrescriptionCommand"
  ],
  "canvas_sdk.commands.commands.allergy": [
    "Allergen",
    "AllergenType",
    "AllergyCommand"
  ],
  "canvas_sdk.commands.commands.assess": [
    "AssessCommand"
  ],
  "canvas_sdk.commands.commands.change_medication": [
    "ChangeMedicationCommand"
  ],
  "canvas_sdk.commands.commands.chart_section_review": [
    "ChartSectionReviewCommand"
  ],
  "canvas_sdk.commands.commands.close_goal": [
    "CloseGoalCommand"
  ],
  "canvas_sdk.commands.commands.diagnose": [
    "DiagnoseCommand"
  ],
  "canvas_sdk.commands.commands.exam": [
    "PhysicalExamCommand"
  ],
  "canvas_sdk.commands.commands.family_history": [
    "FamilyHistoryCommand"
  ],
  "canvas_sdk.commands.commands.follow_up": [
    "FollowUpCommand"
  ],
  "canvas_sdk.commands.commands.goal": [
    "GoalCommand"
  ],
  "canvas_sdk.commands.commands.history_present_illness": [
    "HistoryOfPresentIllnessCommand"
  ],
  "canvas_sdk.commands.commands.imaging_order": [
    "ImagingOrderCommand"
  ],
  "canvas_sdk.commands.commands.immunization_statement": [
    "ImmunizationStatementCommand"
  ],
  "canvas_sdk.commands.commands.instruct": [
    "InstructCommand"
  ],
  "canvas_sdk.commands.commands.lab_order": [
    "LabOrderCommand"
  ],
  "canvas_sdk.commands.commands.medical_history": [
    "MedicalHistoryCommand"
  ],
  "canvas_sdk.commands.commands.medication_statement": [
    "MedicationStatementCommand"
  ],
  "canvas_sdk.commands.commands.past_surgical_history": [
    "PastSurgicalHistoryCommand"
  ],
  "canvas_sdk.commands.commands.perform": [
    "PerformCommand"
  ],
  "canvas_sdk.commands.commands.plan": [
    "PlanCommand"
  ],
  "canvas_sdk.commands.commands.prescribe": [
    "ClinicalQuantity",
    "CompoundMedicationData",
    "Decimal",
    "PrescribeCommand"
  ],
  "canvas_sdk.commands.commands.questionnaire": [
    "QUESTION_CLASSES",
    "QuestionnaireCommand"
  ],
  "canvas_sdk.commands.commands.questionnaire.question": [
    "BaseQuestion",
    "CheckboxQuestion",
    "IntegerQuestion",
    "RadioQuestion",
    "ResponseOption",
    "TextQuestion"
  ],
  "canvas_sdk.commands.commands.reason_for_visit": [
    "ReasonForVisitCommand"
  ],
  "canvas_sdk.commands.commands.refer": [
    "ReferCommand"
  ],
  "canvas_sdk.commands.commands.refill": [
    "RefillCommand"
  ],
  "canvas_sdk.commands.commands.remove_allergy": [
    "RemoveAllergyCommand"
  ],
  "canvas_sdk.commands.commands.resolve_condition": [
    "ResolveConditionCommand"
  ],
  "canvas_sdk.commands.commands.review_of_systems": [
    "ReviewOfSystemsCommand"
  ],
  "canvas_sdk.commands.commands.stop_medication": [
    "StopMedicationCommand"
  ],
  "canvas_sdk.commands.commands.structured_assessment": [
    "StructuredAssessmentCommand"
  ],
  "canvas_sdk.commands.commands.task": [
    "AssigneeType",
    "TaskAssigner",
    "TaskCommand",
    "TaskPriority"
  ],
  "canvas_sdk.commands.commands.update_diagnosis": [
    "UpdateDiagnosisCommand"
  ],
  "canvas_sdk.commands.commands.update_goal": [
    "UpdateGoalCommand"
  ],
  "canvas_sdk.commands.commands.vitals": [
    "VitalsCommand"
  ],
  "canvas_sdk.commands.constants": [
    "ClinicalQuantity",
    "CodeSystems",
    "Coding",
    "ServiceProvider"
  ],
  "canvas_sdk.effects": [
    "Effect",
    "EffectType",
    "_BaseEffect"
  ],
  "canvas_sdk.effects.appointments_metadata": [
    "AppointmentsMetadata",
    "AppointmentsMetadataCreateFormEffect",
    "FormField",
    "InputType"
  ],
  "canvas_sdk.effects.appointments_metadata.appointments_metadata_create_form": [
    "AppointmentsMetadataCreateFormEffect",
    "FormField",
    "InputType"
  ],
  "canvas_sdk.effects.appointments_metadata.base": [
    "AppointmentsMetadata"
  ],
  "canvas_sdk.effects.banner_alert": [
    "AddBannerAlert",
    "RemoveBannerAlert"
  ],
  "canvas_sdk.effects.banner_alert.add_banner_alert": [
    "AddBannerAlert"
  ],
  "canvas_sdk.effects.banner_alert.remove_banner_alert": [
    "RemoveBannerAlert"
  ],
  "canvas_sdk.effects.base": [
    "EffectType",
    "_BaseEffect"
  ],
  "canvas_sdk.effects.billing_line_item": [
    "AddBillingLineItem",
    "RemoveBillingLineItem",
    "UpdateBillingLineItem"
  ],
  "canvas_sdk.effects.billing_line_item.add_billing_line_item": [
    "AddBillingLineItem"
  ],
  "canvas_sdk.effects.billing_line_item.remove_billing_line_item": [
    "RemoveBillingLineItem"
  ],
  "canvas_sdk.effects.billing_line_item.update_billing_line_item": [
    "UpdateBillingLineItem"
  ],
  "canvas_sdk.effects.calendar": [
    "CalendarType",
    "CreateCalendar",
    "CreateEvent",
    "EventRecurrence"
  ],
  "canvas_sdk.effects.calendar.create_calendar": [
    "CalendarType",
    "CreateCalendar"
  ],
  "canvas_sdk.effects.calendar.create_event": [
    "CreateEvent",
    "EventRecurrence"
  ],
  "canvas_sdk.effects.claim_label": [
    "AddClaimLabel",
    "Label",
    "RemoveClaimLabel"
  ],
  "canvas_sdk.effects.claim_line_item": [
    "UpdateClaimLineItem"
  ],
  "canvas_sdk.effects.claim_queue": [
    "MoveClaimToQueue"
  ],
  "canvas_sdk.effects.compound_medications": [
    "CompoundMedication"
  ],
  "canvas_sdk.effects.compound_medications.compound_medication": [
    "CompoundMedication"
  ],
  "canvas_sdk.effects.fax": [
    "FaxNoteEffect"
  ],
  "canvas_sdk.effects.generate_full_chart_pdf": [
    "GenerateFullChartPDFEffect"
  ],
  "canvas_sdk.effects.group": [
    "Group"
  ],
  "canvas_sdk.effects.launch_modal": [
    "LaunchModalEffect"
  ],
  "canvas_sdk.effects.metadata": [
    "Metadata"
  ],
  "canvas_sdk.effects.note": [
    "AddAppointmentLabel",
    "Appointment",
    "AppointmentIdentifier",
    "Note",
    "RemoveAppointmentLabel",
    "ScheduleEvent"
  ],
  "canvas_sdk.effects.note.appointment": [
    "AddAppointmentLabel",
    "Appointment",
    "RemoveAppointmentLabel",
    "ScheduleEvent"
  ],
  "canvas_sdk.effects.note.base": [
    "AppointmentABC",
    "AppointmentIdentifier",
    "NoteOrAppointmentABC"
  ],
  "canvas_sdk.effects.note.message": [
    "Message"
  ],
  "canvas_sdk.effects.note.note": [
    "Note"
  ],
  "canvas_sdk.effects.panel_configuration": [
    "PanelConfiguration"
  ],
  "canvas_sdk.effects.patient": [
    "CreatePatientExternalIdentifier",
    "CreatePatientPreferredPharmacies",
    "Patient",
    "PatientAddress",
    "PatientContactPoint",
    "PatientExternalIdentifier",
    "PatientMetadata",
    "PatientPreferredPharmacy"
  ],
  "canvas_sdk.effects.patient.base": [
    "Patient",
    "PatientAddress",
    "PatientContactPoint",
    "PatientExternalIdentifier",
    "PatientMetadata",
    "PatientPreferredPharmacy"
  ],
  "canvas_sdk.effects.patient.create_patient_external_identifier": [
    "CreatePatientExternalIdentifier"
  ],
  "canvas_sdk.effects.patient.create_patient_preferred_pharmacies": [
    "CreatePatientPreferredPharmacies"
  ],
  "canvas_sdk.effects.patient_chart_group": [
    "PatientChartGroup"
  ],
  "canvas_sdk.effects.patient_chart_summary_configuration": [
    "PatientChartSummaryConfiguration"
  ],
  "canvas_sdk.effects.patient_metadata": [
    "FormField",
    "InputType",
    "PatientMetadata",
    "PatientMetadataCreateFormEffect"
  ],
  "canvas_sdk.effects.patient_metadata.base": [
    "PatientMetadata"
  ],
  "canvas_sdk.effects.patient_metadata.patient_metadata_create_form": [
    "FormField",
    "InputType",
    "PatientMetadataCreateFormEffect"
  ],
  "canvas_sdk.effects.patient_portal.application_configuration": [
    "PatientPortalApplicationConfiguration"
  ],
  "canvas_sdk.effects.patient_portal.form_result": [
    "FormResult"
  ],
  "canvas_sdk.effects.patient_portal_menu_configuration": [
    "PatientPortalMenuConfiguration"
  ],
  "canvas_sdk.effects.patient_profile_configuration": [
    "PatientProfileConfiguration"
  ],
  "canvas_sdk.effects.payment_processor": [
    "AddPaymentMethodResponse",
    "CardTransaction",
    "PaymentMethod",
    "PaymentProcessorForm",
    "PaymentProcessorMetadata",
    "RemovePaymentMethodResponse"
  ],
  "canvas_sdk.effects.protocol_card": [
    "ProtocolCard",
    "Recommendation"
  ],
  "canvas_sdk.effects.protocol_card.protocol_card": [
    "ProtocolCard",
    "Recommendation"
  ],
  "canvas_sdk.effects.questionnaire_result": [
    "CreateQuestionnaireResult"
  ],
  "canvas_sdk.effects.send_contact_verification": [
    "SendContactVerificationEffect"
  ],
  "canvas_sdk.effects.send_invite": [
    "SendInviteEffect"
  ],
  "canvas_sdk.effects.show_button": [
    "ShowButtonEffect"
  ],
  "canvas_sdk.effects.simple_api": [
    "AcceptConnection",
    "Broadcast",
    "DenyConnection",
    "HTMLResponse",
    "JSON",
    "JSONResponse",
    "PlainTextResponse",
    "Response"
  ],
  "canvas_sdk.effects.surescripts": [
    "SendSurescriptsBenefitsRequestEffect",
    "SendSurescriptsEligibilityRequestEffect",
    "SendSurescriptsMedicationHistoryRequestEffect"
  ],
  "canvas_sdk.effects.surescripts.surescripts_messages": [
    "SendSurescriptsBenefitsRequestEffect",
    "SendSurescriptsEligibilityRequestEffect",
    "SendSurescriptsMedicationHistoryRequestEffect"
  ],
  "canvas_sdk.effects.task": [
    "AddTask",
    "AddTaskComment",
    "TaskMetadata",
    "TaskStatus",
    "UpdateTask"
  ],
  "canvas_sdk.effects.task.task": [
    "AddTask",
    "AddTaskComment",
    "TaskMetadata",
    "TaskStatus",
    "UpdateTask"
  ],
  "canvas_sdk.effects.update_user": [
    "UpdateUserEffect"
  ],
  "canvas_sdk.effects.widgets": [
    "PortalWidget"
  ],
  "canvas_sdk.effects.widgets.portal_widget": [
    "PortalWidget"
  ],
  "canvas_sdk.events": [
    "Event",
    "EventRequest",
    "EventResponse",
    "EventType"
  ],
  "canvas_sdk.events.base": [
    "Event",
    "TargetType"
  ],
  "canvas_sdk.handlers": [
    "BaseHandler"
  ],
  "canvas_sdk.handlers.action_button": [
    "ActionButton",
    "SHOW_BUTTON_REGEX"
  ],
  "canvas_sdk.handlers.application": [
    "Application"
  ],
  "canvas_sdk.handlers.base": [
    "BaseHandler",
    "version"
  ],
  "canvas_sdk.handlers.cron_task": [
    "CronTask"
  ],
  "canvas_sdk.handlers.payment_processors.base": [
    "PaymentProcessor"
  ],
  "canvas_sdk.handlers.payment_processors.card": [
    "CardPaymentProcessor"
  ],
  "canvas_sdk.handlers.simple_api": [
    "APIKeyAuthMixin",
    "APIKeyCredentials",
    "AuthSchemeMixin",
    "BasicAuthMixin",
    "BasicCredentials",
    "BearerCredentials",
    "Credentials",
    "PatientSessionAuthMixin",
    "SessionCredentials",
    "SimpleAPI",
    "SimpleAPIRoute",
    "StaffSessionAuthMixin",
    "api"
  ],
  "canvas_sdk.handlers.simple_api.api": [
    "Credentials",
    "FileFormPart",
    "FormPart",
    "Request",
    "RouteHandler",
    "SimpleAPI",
    "SimpleAPIBase",
    "SimpleAPIRoute",
    "SimpleAPIType",
    "StringFormPart",
    "delete",
    "get",
    "parse_multipart_form",
    "patch",
    "post",
    "put"
  ],
  "canvas_sdk.handlers.simple_api.exceptions": [
    "AuthenticationError",
    "AuthenticationSchemeError",
    "InvalidCredentialsError",
    "InvalidCredentialsFormatError",
    "NoAuthorizationHeaderError",
    "SimpleAPIException"
  ],
  "canvas_sdk.handlers.simple_api.security": [
    "APIKeyAuthMixin",
    "APIKeyCredentials",
    "AuthSchemeMixin",
    "BasicAuthMixin",
    "BasicCredentials",
    "BearerCredentials",
    "Credentials",
    "PatientSessionAuthMixin",
    "SessionCredentials",
    "StaffSessionAuthMixin"
  ],
  "canvas_sdk.handlers.simple_api.tools": [
    "CaseInsensitiveMultiDict",
    "KeyType",
    "MultiDict",
    "ValueType",
    "separate_headers"
  ],
  "canvas_sdk.handlers.simple_api.websocket": [
    "WebSocket",
    "WebSocketAPI"
  ],
  "canvas_sdk.protocols": [
    "BaseProtocol",
    "ClinicalQualityMeasure"
  ],
  "canvas_sdk.protocols.base": [
    "BaseProtocol"
  ],
  "canvas_sdk.protocols.clinical_quality_measure": [
    "ClinicalQualityMeasure"
  ],
  "canvas_sdk.protocols.timeframe": [
    "Timeframe"
  ],
  "canvas_sdk.questionnaires": [
    "questionnaire_from_yaml"
  ],
  "canvas_sdk.questionnaires.utils": [
    "Draft7Validator",
    "ExtendedDraft7Validator",
    "QuestionnaireConfig",
    "from_yaml"
  ],
  "canvas_sdk.templates": [
    "render_to_string"
  ],
  "canvas_sdk.templates.utils": [
    "render_to_string"
  ],
  "canvas_sdk.utils": [
    "Http",
    "batch_get",
    "batch_patch",
    "batch_post",
    "batch_put"
  ],
  "canvas_sdk.utils.db": [
    "thread_cleanup"
  ],
  "canvas_sdk.utils.http": [
    "Http",
    "ThreadPoolExecutor",
    "batch_get",
    "batch_patch",
    "batch_post",
    "batch_put",
    "ontologies_http",
    "pharmacy_http",
    "science_http"
  ],
  "canvas_sdk.v1.data": [
    "AllergyIntolerance",
    "AllergyIntoleranceCoding",
    "Appointment",
    "AppointmentExternalIdentifier",
    "AppointmentLabel",
    "AppointmentMetadata",
    "Assessment",
    "BannerAlert",
    "BasePosting",
    "BaseRemittanceAdvice",
    "BillingLineItem",
    "BillingLineItemModifier",
    "BulkPatientPosting",
    "BusinessLine",
    "CanvasUser",
    "CareTeamMembership",
    "CareTeamRole",
    "ChargeDescriptionMaster",
    "Claim",
    "ClaimComment",
    "ClaimCoverage",
    "ClaimDiagnosisCode",
    "ClaimLabel",
    "ClaimLineItem",
    "ClaimPatient",
    "ClaimProvider",
    "ClaimQueue",
    "Command",
    "CompoundMedication",
    "Condition",
    "ConditionCoding",
    "Coverage",
    "CoveragePosting",
    "CurrentNoteStateEvent",
    "DetectedIssue",
    "DetectedIssueEvidence",
    "Device",
    "Discount",
    "EligibilitySummary",
    "Encounter",
    "Facility",
    "Goal",
    "ImagingOrder",
    "ImagingReport",
    "ImagingReview",
    "Immunization",
    "ImmunizationCoding",
    "ImmunizationStatement",
    "ImmunizationStatementCoding",
    "InstallmentPlan",
    "Interview",
    "InterviewQuestionResponse",
    "InterviewQuestionnaireMap",
    "Invoice",
    "LabOrder",
    "LabOrderReason",
    "LabOrderReasonCondition",
    "LabPartner",
    "LabPartnerTest",
    "LabReport",
    "LabReview",
    "LabTest",
    "LabValue",
    "LabValueCoding",
    "LineItemTransfer",
    "Medication",
    "MedicationCoding",
    "MedicationHistoryMedication",
    "MedicationHistoryMedicationCoding",
    "MedicationHistoryResponse",
    "MedicationHistoryResponseStatus",
    "MedicationStatement",
    "Message",
    "MessageAttachment",
    "MessageTransmission",
    "NewLineItemAdjustment",
    "NewLineItemPayment",
    "Note",
    "NoteStateChangeEvent",
    "NoteType",
    "Observation",
    "ObservationCoding",
    "ObservationComponent",
    "ObservationComponentCoding",
    "ObservationValueCoding",
    "Organization",
    "Patient",
    "PatientAddress",
    "PatientConsent",
    "PatientConsentCoding",
    "PatientConsentRejectionCoding",
    "PatientContactPoint",
    "PatientExternalIdentifier",
    "PatientFacilityAddress",
    "PatientMetadata",
    "PatientPosting",
    "PatientSetting",
    "PaymentCollection",
    "PayorSpecificCharge",
    "PracticeLocation",
    "PracticeLocationSetting",
    "ProtocolCurrent",
    "ProtocolOverride",
    "Question",
    "Questionnaire",
    "QuestionnaireQuestionMap",
    "ReasonForVisitSettingCoding",
    "Referral",
    "ReferralReport",
    "ResponseOption",
    "ResponseOptionSet",
    "ServiceProvider",
    "Staff",
    "StaffAddress",
    "StaffContactPoint",
    "StaffLicense",
    "StaffPhoto",
    "StaffRole",
    "StopMedicationEvent",
    "Task",
    "TaskComment",
    "TaskLabel",
    "TaskMetadata",
    "TaskTaskLabel",
    "Team",
    "TeamContactPoint",
    "Transactor",
    "TransactorAddress",
    "TransactorPhone"
  ],
  "canvas_sdk.v1.data.allergy_intolerance": [
    "AllergyIntolerance",
    "AllergyIntoleranceCoding"
  ],
  "canvas_sdk.v1.data.appointment": [
    "Appointment",
    "AppointmentExternalIdentifier",
    "AppointmentLabel",
    "AppointmentMetadata",
    "AppointmentProgressStatus"
  ],
  "canvas_sdk.v1.data.assessment": [
    "Assessment",
    "AssessmentStatus"
  ],
  "canvas_sdk.v1.data.banner_alert": [
    "BannerAlert"
  ],
  "canvas_sdk.v1.data.billing": [
    "BillingLineItem",
    "BillingLineItemModifier",
    "BillingLineItemStatus"
  ],
  "canvas_sdk.v1.data.business_line": [
    "BusinessLine",
    "BusinessLineState"
  ],
  "canvas_sdk.v1.data.care_team": [
    "CareTeamMembership",
    "CareTeamMembershipStatus",
    "CareTeamRole"
  ],
  "canvas_sdk.v1.data.charge_description_master": [
    "ChargeDescriptionMaster"
  ],
  "canvas_sdk.v1.data.claim": [
    "Claim",
    "ClaimComment",
    "ClaimCoverage",
    "ClaimLabel",
    "ClaimPatient",
    "ClaimPayerOrder",
    "ClaimProvider",
    "ClaimQueue",
    "ClaimQueueColumns",
    "ClaimQueues",
    "ClaimTypeCode",
    "InstallmentPlan",
    "InstallmentPlanStatus"
  ],
  "canvas_sdk.v1.data.claim_diagnosis_code": [
    "ClaimDiagnosisCode"
  ],
  "canvas_sdk.v1.data.claim_line_item": [
    "ClaimLineItem",
    "ClaimLineItemStatus",
    "FamilyPlanningOptions",
    "LineItemCodes"
  ],
  "canvas_sdk.v1.data.command": [
    "Command"
  ],
  "canvas_sdk.v1.data.common": [
    "AddressState",
    "AddressType",
    "AddressUse",
    "ColorEnum",
    "ContactPointState",
    "ContactPointSystem",
    "ContactPointUse",
    "DocumentReviewMode",
    "OrderStatus",
    "Origin",
    "PersonSex",
    "ReviewPatientCommunicationMethod",
    "ReviewStatus",
    "TaxIDType"
  ],
  "canvas_sdk.v1.data.compound_medication": [
    "CompoundMedication"
  ],
  "canvas_sdk.v1.data.condition": [
    "ClinicalStatus",
    "Condition",
    "ConditionCoding"
  ],
  "canvas_sdk.v1.data.coverage": [
    "Coverage",
    "CoverageRelationshipCode",
    "CoverageStack",
    "CoverageState",
    "CoverageType",
    "EligibilitySummary",
    "Transactor",
    "TransactorAddress",
    "TransactorCoverageType",
    "TransactorPhone",
    "TransactorType"
  ],
  "canvas_sdk.v1.data.detected_issue": [
    "DetectedIssue",
    "DetectedIssueEvidence"
  ],
  "canvas_sdk.v1.data.device": [
    "Device"
  ],
  "canvas_sdk.v1.data.discount": [
    "Discount"
  ],
  "canvas_sdk.v1.data.encounter": [
    "Encounter",
    "EncounterMedium",
    "EncounterState"
  ],
  "canvas_sdk.v1.data.facility": [
    "Facility"
  ],
  "canvas_sdk.v1.data.goal": [
    "Goal",
    "GoalAchievementStatus",
    "GoalLifecycleStatus",
    "GoalPriority"
  ],
  "canvas_sdk.v1.data.imaging": [
    "ImagingOrder",
    "ImagingReport",
    "ImagingReview"
  ],
  "canvas_sdk.v1.data.immunization": [
    "Immunization",
    "ImmunizationCoding",
    "ImmunizationReasonsNotGiven",
    "ImmunizationStatement",
    "ImmunizationStatementCoding",
    "ImmunizationStatus"
  ],
  "canvas_sdk.v1.data.invoice": [
    "Invoice",
    "InvoiceRecipients",
    "InvoiceSentMeans",
    "InvoiceStatus",
    "InvoiceWorkflow"
  ],
  "canvas_sdk.v1.data.lab": [
    "LabOrder",
    "LabOrderReason",
    "LabOrderReasonCondition",
    "LabPartner",
    "LabPartnerTest",
    "LabReport",
    "LabReview",
    "LabReviewQuerySet",
    "LabTest",
    "LabValue",
    "LabValueCoding",
    "TransmissionType"
  ],
  "canvas_sdk.v1.data.line_item_transaction": [
    "LineItemTransfer",
    "NewLineItemAdjustment",
    "NewLineItemPayment"
  ],
  "canvas_sdk.v1.data.medication": [
    "Medication",
    "MedicationCoding",
    "Status"
  ],
  "canvas_sdk.v1.data.medication_history": [
    "MedicationHistoryMedication",
    "MedicationHistoryMedicationCoding",
    "MedicationHistoryResponse",
    "MedicationHistoryResponseStatus"
  ],
  "canvas_sdk.v1.data.medication_statement": [
    "MedicationStatement"
  ],
  "canvas_sdk.v1.data.message": [
    "Message",
    "MessageAttachment",
    "MessageTransmission",
    "TransmissionChannel"
  ],
  "canvas_sdk.v1.data.note": [
    "CurrentNoteStateEvent",
    "Note",
    "NoteStateChangeEvent",
    "NoteStates",
    "NoteType",
    "NoteTypeCategories",
    "NoteTypes",
    "PracticeLocationPOS"
  ],
  "canvas_sdk.v1.data.observation": [
    "Observation",
    "ObservationCoding",
    "ObservationComponent",
    "ObservationComponentCoding",
    "ObservationValueCoding"
  ],
  "canvas_sdk.v1.data.organization": [
    "Organization"
  ],
  "canvas_sdk.v1.data.patient": [
    "ContactPointState",
    "ContactPointSystem",
    "Patient",
    "PatientAddress",
    "PatientContactPoint",
    "PatientExternalIdentifier",
    "PatientFacilityAddress",
    "PatientMetadata",
    "PatientSetting",
    "PatientSettingConstants",
    "SexAtBirth"
  ],
  "canvas_sdk.v1.data.patient_consent": [
    "PatientConsent",
    "PatientConsentCoding",
    "PatientConsentRejectionCoding"
  ],
  "canvas_sdk.v1.data.payment_collection": [
    "PaymentCollection",
    "PostingMethods"
  ],
  "canvas_sdk.v1.data.payor_specific_charge": [
    "PayorSpecificCharge"
  ],
  "canvas_sdk.v1.data.posting": [
    "BasePosting",
    "BaseRemittanceAdvice",
    "BulkPatientPosting",
    "CoveragePosting",
    "PatientPosting"
  ],
  "canvas_sdk.v1.data.practicelocation": [
    "PracticeLocation",
    "PracticeLocationPOS",
    "PracticeLocationSetting"
  ],
  "canvas_sdk.v1.data.protocol_current": [
    "ProtocolCurrent",
    "ProtocolCurrentStatus"
  ],
  "canvas_sdk.v1.data.protocol_override": [
    "IntervalUnit",
    "ProtocolOverride",
    "Status"
  ],
  "canvas_sdk.v1.data.protocol_result": [
    "ProtocolResult",
    "ProtocolResultStatus"
  ],
  "canvas_sdk.v1.data.questionnaire": [
    "Interview",
    "InterviewQuerySet",
    "InterviewQuestionResponse",
    "InterviewQuestionnaireMap",
    "Question",
    "Questionnaire",
    "QuestionnaireQuestionMap",
    "ResponseOption",
    "ResponseOptionSet"
  ],
  "canvas_sdk.v1.data.reason_for_visit": [
    "ReasonForVisitSettingCoding"
  ],
  "canvas_sdk.v1.data.referral": [
    "Referral",
    "ReferralReport"
  ],
  "canvas_sdk.v1.data.service_provider": [
    "ServiceProvider"
  ],
  "canvas_sdk.v1.data.staff": [
    "Staff",
    "StaffAddress",
    "StaffContactPoint",
    "StaffLicense",
    "StaffPhoto",
    "StaffRole"
  ],
  "canvas_sdk.v1.data.stop_medication_event": [
    "StopMedicationEvent"
  ],
  "canvas_sdk.v1.data.task": [
    "EventType",
    "Task",
    "TaskComment",
    "TaskLabel",
    "TaskLabelModule",
<<<<<<< HEAD
    "TaskPriority",
=======
    "TaskMetadata",
>>>>>>> 964d616c
    "TaskStatus",
    "TaskTaskLabel",
    "TaskType"
  ],
  "canvas_sdk.v1.data.team": [
    "Team",
    "TeamContactPoint",
    "TeamResponsibility"
  ],
  "canvas_sdk.v1.data.user": [
    "CanvasUser"
  ],
  "canvas_sdk.value_set.custom": [
    "Antiarrhythmics",
    "DiabetesCirculatoryClassConditionSuspect",
    "DiabetesEyeClassConditionSuspect",
    "DiabetesEyeConditionSuspect",
    "DiabetesNeurologicConditionSuspect",
    "DiabetesOtherClassConditionSuspect",
    "DiabetesRenalConditionSuspect",
    "DiabetesWithoutComplication",
    "DysrhythmiaClassConditionSuspect",
    "Hcc005v1AnnualWellnessVisit",
    "HypertensiveChronicKidneyDisease",
    "LabReportCreatinine"
  ],
  "canvas_sdk.value_set.hcc2018": [
    "HCCConditions"
  ],
  "canvas_sdk.value_set.v2022.adverse_event": [
    "StatinAllergen"
  ],
  "canvas_sdk.value_set.v2022.allergy": [
    "AceInhibitorOrArbIngredient",
    "BetaBlockerTherapyIngredient",
    "EggSubstance",
    "InfluenzaVaccination",
    "InfluenzaVaccine",
    "StatinAllergen"
  ],
  "canvas_sdk.value_set.v2022.assessment": [
    "AverageNumberOfDrinksPerDrinkingDay",
    "FallsScreening",
    "HistoryOfHipFractureInParent",
    "Phq9AndPhq9MTools",
    "SexuallyActive",
    "StandardizedPainAssessmentTool",
    "StandardizedToolsForAssessmentOfCognition",
    "TobaccoUseScreening"
  ],
  "canvas_sdk.value_set.v2022.communication": [
    "ConsultantReport",
    "LevelOfSeverityOfRetinopathyFindings",
    "MacularEdemaFindingsPresent"
  ],
  "canvas_sdk.value_set.v2022.condition": [
    "ActiveTuberculosisForUrologyCare",
    "AcuteAndSubacuteIridocyclitis",
    "AcutePharyngitis",
    "AcuteTonsillitis",
    "AlcoholAndDrugDependence",
    "AlcoholWithdrawal",
    "AllergyToAceInhibitorOrArb",
    "AllergyToBetaBlockerTherapy",
    "AllergyToEggs",
    "AllergyToInfluenzaVaccine",
    "Amblyopia",
    "AnaphylacticReactionToCommonBakersYeast",
    "AnaphylacticReactionToDtapVaccine",
    "AnkylosingSpondylitis",
    "Arrhythmia",
    "Asthma",
    "AtherosclerosisAndPeripheralArterialDisease",
    "AtrioventricularBlock",
    "BenzodiazepineWithdrawal",
    "BipolarDiagnosis",
    "BipolarDisorder",
    "BladderCancerForUrologyCare",
    "Bradycardia",
    "Breastfeeding",
    "BurnConfinedToEyeAndAdnexa",
    "Cancer",
    "CardiacPacerInSitu",
    "CataractSecondaryToOcularDisorders",
    "Cataract_Congenital",
    "Cataract_MatureOrHypermature",
    "Cataract_PosteriorPolar",
    "CentralCornealUlcer",
    "CerebrovascularDisease_Stroke_Tia",
    "CertainTypesOfIridocyclitis",
    "ChoroidalDegenerations",
    "ChoroidalDetachment",
    "ChoroidalHemorrhageAndRupture",
    "ChronicIridocyclitis",
    "ChronicKidneyDisease_Stage5",
    "ChronicLiverDisease",
    "ChronicMalnutrition",
    "CloudyCornea",
    "ComorbidConditionsForRespiratoryConditions",
    "CompetingConditionsForRespiratoryConditions",
    "ComplicationsOfPregnancy_ChildbirthAndThePuerperium",
    "CongenitalOrAcquiredAbsenceOfCervix",
    "CornealEdema",
    "CornealOpacityAndOtherDisordersOfCornea",
    "CoronaryArteryDiseaseNoMi",
    "CushingsSyndrome",
    "DegenerationOfMaculaAndPosteriorPole",
    "DegenerativeDisordersOfGlobe",
    "DementiaAndMentalDegenerations",
    "DentalCaries",
    "DepressionDiagnosis",
    "Diabetes",
    "DiabeticMacularEdema",
    "DiabeticNephropathy",
    "DiabeticRetinopathy",
    "DiagnosesUsedToIndicateSexualActivity",
    "DiagnosisOfHypertension",
    "DisordersOfOpticChiasm",
    "DisordersOfTheImmuneSystem",
    "DisordersOfVisualCortex",
    "DisseminatedChorioretinitisAndDisseminatedRetinochoroiditis",
    "Dysthymia",
    "EhlersDanlosSyndrome",
    "EncephalopathyDueToChildhoodVaccination",
    "EndStageRenalDisease",
    "EssentialHypertension",
    "FamilialHypercholesterolemia",
    "FocalChorioretinitisAndFocalRetinochoroiditis",
    "FractureLowerBody",
    "FrailtyDiagnosis",
    "GeneralizedAnxietyDisorder",
    "Glaucoma",
    "GlaucomaAssociatedWithCongenitalAnomalies_Dystrophies_AndSystemicSyndromes",
    "GlomerulonephritisAndNephroticSyndrome",
    "HeartFailure",
    "HepatitisA",
    "HepatitisB",
    "HereditaryChoroidalDystrophies",
    "HereditaryCornealDystrophies",
    "HereditaryRetinalDystrophies",
    "HistoryOfBilateralMastectomy",
    "Hiv",
    "Hyperparathyroidism",
    "HypertensiveChronicKidneyDisease",
    "Hyperthyroidism",
    "Hypotension",
    "HypotonyOfEye",
    "ImmunocompromisedConditions",
    "IndicatorsOfHumanImmunodeficiencyVirusHiv",
    "InjuryToOpticNerveAndPathways",
    "IntoleranceToAceInhibitorOrArb",
    "IntoleranceToBetaBlockerTherapy",
    "IntoleranceToInfluenzaVaccine",
    "Intussusception",
    "IschemicHeartDiseaseOrOtherRelatedDiagnoses",
    "KidneyFailure",
    "KidneyTransplantRecipient",
    "LimitedLifeExpectancy",
    "LiverDisease",
    "Lupus",
    "MacularScarOfPosteriorPolar",
    "MajorDepression",
    "MajorDepressionIncludingRemission",
    "MalabsorptionSyndromes",
    "MalignantNeoplasmOfColon",
    "MalignantNeoplasmOfLymphaticAndHematopoieticTissue",
    "MarfansSyndrome",
    "Measles",
    "MixedHistologyUrothelialCellCarcinomaForUrologyCare",
    "ModerateOrSevereLvsd",
    "MorbidObesity",
    "MorgagnianCataract",
    "Mumps",
    "MyocardialInfarction",
    "Narcolepsy",
    "NystagmusAndOtherIrregularEyeMovements",
    "OpenWoundOfEyeball",
    "OpticAtrophy",
    "OpticNeuritis",
    "OsteogenesisImperfecta",
    "Osteopenia",
    "Osteoporosis",
    "OsteoporoticFractures",
    "OtherAndUnspecifiedFormsOfChorioretinitisAndRetinochoroiditis",
    "OtherBackgroundRetinopathyAndRetinalVascularChanges",
    "OtherBipolarDisorder",
    "OtherDisordersOfOpticNerve",
    "OtherEndophthalmitis",
    "OtherProliferativeRetinopathy",
    "PainRelatedToProstateCancer",
    "PathologicMyopia",
    "PersonalityDisorderEmotionallyLabile",
    "PervasiveDevelopmentalDisorder",
    "PosteriorLenticonus",
    "Pregnancy",
    "PregnancyOrOtherRelatedDiagnoses",
    "PrimaryOpenAngleGlaucoma",
    "PriorPenetratingKeratoplasty",
    "ProstateCancer",
    "Proteinuria",
    "PsoriaticArthritis",
    "PurulentEndophthalmitis",
    "RemSleepBehaviorDisorder",
    "RenalFailureDueToAceInhibitor",
    "RetinalDetachmentWithRetinalDefect",
    "RetinalVascularOcclusion",
    "RetrolentalFibroplasias",
    "Rhabdomyolysis",
    "RheumatoidArthritis",
    "Rubella",
    "Schizophrenia",
    "SchizophreniaOrPsychoticDisorder",
    "Scleritis",
    "SeizureDisorder",
    "SeparationOfRetinalLayers",
    "SevereCombinedImmunodeficiency",
    "StableAndUnstableAngina",
    "StatinAssociatedMuscleSymptoms",
    "StatusPostLeftMastectomy",
    "StatusPostRightMastectomy",
    "TraumaticCataract",
    "Type1Diabetes",
    "UnilateralMastectomy_UnspecifiedLaterality",
    "UpperRespiratoryInfection",
    "UrinaryRetention",
    "Uveitis",
    "VaricellaZoster",
    "VascularDisordersOfIrisAndCiliaryBody",
    "VisualFieldDefects"
  ],
  "canvas_sdk.value_set.v2022.device": [
    "CardiacPacer",
    "FrailtyDevice"
  ],
  "canvas_sdk.value_set.v2022.diagnostic_study": [
    "BoneScan",
    "CtColonography",
    "CupToDiscRatio",
    "DexaDualEnergyXrayAbsorptiometry_BoneDensityForUrologyCare",
    "DiagnosticStudiesDuringPregnancy",
    "DxaDualEnergyXrayAbsorptiometryScan",
    "EjectionFraction",
    "MacularExam",
    "Mammography",
    "OpticDiscExamForStructuralAbnormalities",
    "XRayStudyAllInclusive"
  ],
  "canvas_sdk.value_set.v2022.encounter": [
    "AcuteInpatient",
    "AnnualWellnessVisit",
    "AudiologyVisit",
    "BehavioralHealthFollowUpVisit",
    "BehavioralNeuropsychAssessment",
    "CareServicesInLongTermResidentialFacility",
    "ClinicalOralEvaluation",
    "ContactOrOfficeVisit",
    "DetoxificationVisit",
    "DischargeServicesHospitalInpatient",
    "DischargeServicesHospitalInpatientSameDayDischarge",
    "DischargeServicesNursingFacility",
    "EmergencyDepartmentVisit",
    "EncounterInfluenza",
    "EncounterInpatient",
    "EncounterToDocumentMedications",
    "EncounterToEvaluateBmi",
    "EncounterToScreenForBloodPressure",
    "EncounterToScreenForDepression",
    "EsrdMonthlyOutpatientServices",
    "FrailtyEncounter",
    "GroupPsychotherapy",
    "HomeHealthcareServices",
    "HospitalInpatientVisitInitial",
    "HospitalObservationCareInitial",
    "HospitalServicesForUrologyCare",
    "MedicalDisabilityExam",
    "NonacuteInpatient",
    "NursingFacilityVisit",
    "Observation",
    "OccupationalTherapyEvaluation",
    "OfficeVisit",
    "OnlineAssessments",
    "OphthalmologicServices",
    "OphthalmologicalServices",
    "Outpatient",
    "OutpatientConsultation",
    "OutpatientEncountersForPreventiveCare",
    "PalliativeCareEncounter",
    "PatientProviderInteraction",
    "PhysicalTherapyEvaluation",
    "PreventiveCareServicesEstablishedOfficeVisit_18AndUp",
    "PreventiveCareServicesGroupCounseling",
    "PreventiveCareServicesIndividualCounseling",
    "PreventiveCareServicesInitialOfficeVisit_18AndUp",
    "PreventiveCareServicesOther",
    "PreventiveCareServices_InitialOfficeVisit_0To17",
    "PreventiveCare_EstablishedOfficeVisit_0To17",
    "PsychVisitDiagnosticEvaluation",
    "PsychVisitFamilyPsychotherapy",
    "PsychVisitPsychotherapy",
    "Psychoanalysis",
    "PsychotherapyAndPharmacologicManagement",
    "SpeechAndHearingEvaluation",
    "TelehealthServices",
    "TelephoneVisits"
  ],
  "canvas_sdk.value_set.v2022.immunization": [
    "DtapVaccine",
    "HepatitisAVaccine",
    "HepatitisBVaccine",
    "HibVaccine3DoseSchedule",
    "HibVaccine4DoseSchedule",
    "InactivatedPolioVaccineIpv",
    "InfluenzaVaccine",
    "InfluenzaVirusLaivImmunization",
    "Measles_MumpsAndRubellaMmrVaccine",
    "PneumococcalConjugateVaccine",
    "PneumococcalPolysaccharide23Vaccine",
    "RotavirusVaccine3DoseSchedule",
    "VaricellaZosterVaccineVzv"
  ],
  "canvas_sdk.value_set.v2022.individual_characteristic": [
    "Ethnicity",
    "Female",
    "OncAdministrativeSex",
    "Payer",
    "Race",
    "White"
  ],
  "canvas_sdk.value_set.v2022.intervention": [
    "AlcoholAndDrugDependenceTreatment",
    "CognitiveAssessment",
    "CounselingForNutrition",
    "CounselingForPhysicalActivity",
    "DialysisEducation",
    "DietaryRecommendations",
    "FollowUpForAboveNormalBmi",
    "FollowUpForAdolescentDepression",
    "FollowUpForAdultDepression",
    "FollowUpForBelowNormalBmi",
    "FollowUpWithin4Weeks",
    "HospiceCareAmbulatory",
    "LifestyleRecommendation",
    "OtherServicesRelatedToDialysis",
    "PalliativeCareIntervention",
    "PalliativeOrHospiceCare",
    "PsychVisitPsychotherapy",
    "RecommendationToIncreasePhysicalActivity",
    "Referral",
    "ReferralForAdolescentDepression",
    "ReferralForAdultDepression",
    "ReferralOrCounselingForAlcoholConsumption",
    "ReferralToPrimaryCareOrAlternateProvider",
    "ReferralsWhereWeightAssessmentMayOccur",
    "TobaccoUseCessationCounseling",
    "WeightReductionRecommended"
  ],
  "canvas_sdk.value_set.v2022.laboratory_test": [
    "AntiHepatitisAIggAntigenTest",
    "AntiHepatitisBVirusSurfaceAb",
    "ChlamydiaScreening",
    "FecalOccultBloodTestFobt",
    "FitDna",
    "GroupAStreptococcusTest",
    "Hba1CLaboratoryTest",
    "HpvTest",
    "HumanImmunodeficiencyVirusHivLaboratoryTestCodesAbAndAg",
    "LabTestsDuringPregnancy",
    "LabTestsForSexuallyTransmittedInfections",
    "LaboratoryTestsForHypertension",
    "LdlCholesterol",
    "MeaslesAntibodyTestIggAntibodyPresence",
    "MeaslesAntibodyTestIggAntibodyTiter",
    "MumpsAntibodyTestIggAntibodyPresence",
    "MumpsAntibodyTestIggAntibodyTiter",
    "PapTest",
    "PregnancyTest",
    "ProstateSpecificAntigenTest",
    "RubellaAntibodyTestIggAntibodyPresence",
    "RubellaAntibodyTestIggAntibodyTiter",
    "UrineProteinTests",
    "VaricellaZosterAntibodyTestIggAntibodyPresence",
    "VaricellaZosterAntibodyTestIggAntibodyTiter"
  ],
  "canvas_sdk.value_set.v2022.medication": [
    "AceInhibitorOrArbOrArni",
    "AdhdMedications",
    "AdolescentDepressionMedications",
    "AdultDepressionMedications",
    "AmitriptylineHydrochloride",
    "Amoxapine",
    "AndrogenDeprivationTherapyForUrologyCare",
    "AntiInfectives_Other",
    "AntibioticMedicationsForPharyngitis",
    "AntidepressantMedication",
    "Antipsychotic",
    "AromataseInhibitors",
    "Atropine",
    "BcgBacillusCalmetteGuerinForUrologyCare",
    "Benzodiazepine",
    "Benztropine",
    "BetaBlockerTherapy",
    "BetaBlockerTherapyForLvsd",
    "Brompheniramine",
    "Butabarbital",
    "Butalbital",
    "Carbinoxamine",
    "Carisoprodol",
    "ChemotherapyForAdvancedCancer",
    "Chlorpheniramine",
    "Chlorpropamide",
    "Chlorzoxazone",
    "Clemastine",
    "Clomipramine",
    "ConjugatedEstrogens",
    "ContraceptiveMedications",
    "CyclobenzaprineHydrochloride",
    "Cyproheptadine",
    "DementiaMedications",
    "DesiccatedThyroid",
    "Desipramine",
    "Dexbrompheniramine",
    "Dexchlorpheniramine",
    "Dicyclomine",
    "Dimenhydrinate",
    "Diphenhydramine",
    "Dipyridamole",
    "Disopyramide",
    "Doxylamine",
    "EsterifiedEstrogens",
    "Estradiol",
    "Estropipate",
    "GlucocorticoidsOralOnly",
    "Glyburide",
    "Guanfacine",
    "HighIntensityStatinTherapy",
    "Hydroxyzine",
    "Hyoscyamine",
    "Imipramine",
    "ImmunosuppressiveDrugsForUrologyCare",
    "Indomethacin",
    "Isotretinoin",
    "Isoxsuprine",
    "KetorolacTromethamine",
    "ListOfSingleRxnormCodeConceptsForHighRiskDrugsForTheElderly",
    "LowIntensityStatinTherapy",
    "Meclizine",
    "MedicationsForAboveNormalBmi",
    "MedicationsForBelowNormalBmi",
    "Megestrol",
    "Meperidine",
    "Meprobamate",
    "Metaxalone",
    "Methocarbamol",
    "Methscopolamine",
    "Methyldopa",
    "ModerateIntensityStatinTherapy",
    "Nifedipine",
    "NonbenzodiazepineHypnotics",
    "Nortriptyline",
    "OpiateAntagonists",
    "Orphenadrine",
    "Paroxetine",
    "Pentobarbital",
    "PharmacologicTherapyForHypertension",
    "Phenobarbital",
    "PromethazineHydrochloride",
    "Propantheline",
    "Protriptyline",
    "Pyrilamine",
    "Scopolamine",
    "Secobarbital",
    "TobaccoUseCessationPharmacotherapy",
    "Trihexyphenidyl",
    "Trimipramine",
    "Triprolidine"
  ],
  "canvas_sdk.value_set.v2022.physical_exam": [
    "BestCorrectedVisualAcuityExamUsingSnellenChart",
    "BmiPercentile",
    "BmiRatio",
    "HeartRate",
    "Height",
    "RetinalOrDilatedEyeExam",
    "Weight"
  ],
  "canvas_sdk.value_set.v2022.procedure": [
    "BilateralMastectomy",
    "CabgSurgeries",
    "Cabg_PciProcedure",
    "CardiacSurgery",
    "CarotidIntervention",
    "CataractSurgery",
    "ChemotherapyAdministration",
    "Colonoscopy",
    "CystectomyForUrologyCare",
    "DialysisServices",
    "DtapVaccineAdministered",
    "FlexibleSigmoidoscopy",
    "FluorideVarnishApplicationForChildren",
    "GastricBypassSurgery",
    "Hemodialysis",
    "HepatitisAVaccineAdministered",
    "HepatitisBVaccineAdministered",
    "HibVaccine3DoseScheduleAdministered",
    "HibVaccine4DoseScheduleAdministered",
    "HysterectomyWithNoResidualCervix",
    "InactivatedPolioVaccineIpvAdministered",
    "InfluenzaVaccination",
    "InfluenzaVaccineAdministered",
    "InfluenzaVirusLaivProcedure",
    "KidneyTransplant",
    "Measles_MumpsAndRubellaMmrVaccineAdministered",
    "Pci",
    "PeritonealDialysis",
    "PneumococcalConjugateVaccineAdministered",
    "PrimaryThaProcedure",
    "PrimaryTkaProcedure",
    "ProceduresUsedToIndicateSexualActivity",
    "ProstateCancerTreatment",
    "RadiationTreatmentManagement",
    "RotavirusVaccine2DoseScheduleAdministered",
    "RotavirusVaccine3DoseScheduleAdministered",
    "SalvageTherapy",
    "TotalColectomy",
    "UnilateralMastectomyLeft",
    "UnilateralMastectomyRight",
    "VaricellaZosterVaccineVzvAdministered"
  ],
  "canvas_sdk.value_set.v2022.symptom": [
    "FrailtySymptom"
  ],
  "canvas_sdk.value_set.value_set": [
    "CodeConstants",
    "CodeConstantsURLMappingMixin",
    "CombinedValueSet",
    "ValueSet",
    "ValueSystems"
  ],
  "logger": [
    "log"
  ]
}<|MERGE_RESOLUTION|>--- conflicted
+++ resolved
@@ -989,11 +989,8 @@
     "TaskComment",
     "TaskLabel",
     "TaskLabelModule",
-<<<<<<< HEAD
+    "TaskMetadata",
     "TaskPriority",
-=======
-    "TaskMetadata",
->>>>>>> 964d616c
     "TaskStatus",
     "TaskTaskLabel",
     "TaskType"
