[build-system]
build-backend = "poetry.core.masonry.api"
requires = ["poetry-core"]

[tool.black]
line-length = 100

[tool.isort]
profile = "black"

[tool.mypy]
check_untyped_defs = true
color_output = true
disallow_incomplete_defs = true
disallow_untyped_calls = true
disallow_untyped_decorators = false
disallow_untyped_defs = true
error_summary = true
follow_imports = "skip"
follow_imports_for_stubs = true
ignore_missing_imports = true
no_implicit_optional = true
pretty = true
show_error_context = true
strict_equality = true
strict_optional = true
warn_no_return = true
warn_redundant_casts = true
warn_return_any = false
warn_unreachable = true
warn_unused_ignores = true

[tool.poetry]
authors = ["Canvas Team <engineering@canvasmedical.com>"]
description = "SDK to customize event-driven actions in your Canvas instance"
license = "MIT"
name = "canvas"
packages = [
  {include = "canvas_cli"},
  {include = "canvas_generated"},
  {include = "canvas_sdk"},
  {include = "logger"}
]
readme = "README.md"
version = "0.2.5"

[tool.poetry.dependencies]
cookiecutter = "*"
cron-converter = "^1.2.1"
django = "^5.1.1"
gql = {extras = ["all"], version = "^3.5.0"}
grpcio = "^1.60.1"
ipython = "^8.21.0"
jsonschema = "^4.21.1"
keyring = "*"
protobuf = "^4.25.3"
<<<<<<< HEAD
psycopg2 = {markers = "platform_machine == 'aarch64'", version = "^2.9.9"} # https://github.com/canvas-medical/canvas/pull/13880
psycopg2-binary = {markers = "platform_machine != 'aarch64'", version = "^2.9.9"}
=======
psycopg = {extras = ["binary"], version = "^3.2.2"}
>>>>>>> cd9ff1da
pydantic = "^2.6.1"
pyjwt = "2.4.0"
python = ">=3.11,<3.13"
python-dotenv = "^1.0.1"
redis = "^5.0.4"
requests = "*"
restrictedpython = "^7.1"
statsd = "^4.0.1"
typer = {extras = ["all"], version = "*"}
typing-extensions = "~4.8"
websocket-client = "^1.7.0"

[tool.poetry.group.dev.dependencies]
grpcio-tools = "^1.60.1"
pre-commit = "*"
pytest = "*"
pytest-mock = "*"
python-semantic-release = "*"
requests-mock = "*"
types-requests = "*"

[tool.poetry.scripts]
canvas = "canvas_cli.main:app"

[[tool.poetry.source]]
name = "PyPI"
priority = "primary"

[tool.pydocstyle]
add_ignore = "D100,D104,D105,D106,D107,D200,D203,D205,D212,D400"
convention = "google"

[tool.pytest.ini_options]
addopts = "--durations=10"
filterwarnings = [
  'ignore:No directory at.*static.*:UserWarning:whitenoise.base',
  'ignore:SelectableGroups dict interface is deprecated. .*:DeprecationWarning'
]
markers = [
  'integration: mark a test as being an integration test with external dependencies'
]
norecursedirs = [
  ".git",
  ".mypy_cache",
  ".pytest_cache",
  "__pycache__",
  "node_modules",
  "static",
  "static-files"
]
python_files = ["*_tests.py", "test_*.py", "tests.py"]<|MERGE_RESOLUTION|>--- conflicted
+++ resolved
@@ -54,12 +54,7 @@
 jsonschema = "^4.21.1"
 keyring = "*"
 protobuf = "^4.25.3"
-<<<<<<< HEAD
-psycopg2 = {markers = "platform_machine == 'aarch64'", version = "^2.9.9"} # https://github.com/canvas-medical/canvas/pull/13880
-psycopg2-binary = {markers = "platform_machine != 'aarch64'", version = "^2.9.9"}
-=======
 psycopg = {extras = ["binary"], version = "^3.2.2"}
->>>>>>> cd9ff1da
 pydantic = "^2.6.1"
 pyjwt = "2.4.0"
 python = ">=3.11,<3.13"
